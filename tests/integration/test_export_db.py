"""Tests the functionality of the unique functions in the export_db pipeline"""

from Bio.SeqRecord import SeqRecord
from Bio.Seq import Seq
from Bio.Alphabet.IUPAC import *
from Bio.SeqFeature import SeqFeature, FeatureLocation, CompoundLocation

from pdm_utils.classes import genome, filter
from pdm_utils.pipelines import export_db
<<<<<<< HEAD
import sqlalchemy
=======

>>>>>>> 18f1ef89
from pathlib import Path
from unittest.mock import patch, Mock, call, MagicMock
import os, sys, unittest, shutil, csv, pymysql

class TestFileExport(unittest.TestCase):

    def setUp(self):

        #Creates a test database
        self.connection = pymysql.connect(host="localhost",
                                     user="pdm_anon",
                                     password="pdm_anon",
                                     cursorclass=pymysql.cursors.DictCursor)
        cur = (self.connection).cursor()
        cur.execute("SELECT SCHEMA_NAME FROM "
                    "INFORMATION_SCHEMA.SCHEMATA WHERE SCHEMA_NAME = 'test_db'")
        result = cur.fetchall()
        if len(result) != 0:
            cur.execute("DROP DATABASE test_db")
            (self.connection).commit()

        cur.execute("CREATE DATABASE test_db;")
        (self.connection).commit()
        (self.connection).close
<<<<<<< HEAD

        engine_string = f"mysql+pymysql://pdm_anon:pdm_anon@localhost/test_db"
        self.engine = sqlalchemy.create_engine(engine_string, echo=False)

=======
        #Creates valid alchemist
>>>>>>> 18f1ef89
        #Creates Genome object
        gnm = genome.Genome()
        gnm.id = "TestID"
        gnm.accession = "TestAccession"
        gnm.name = "Test"
        gnm.host_genus = "TestHost"
        gnm.length = "TestLength"
        gnm.date = "TestDate"
        gnm.description = "TestDescription"
        gnm.gc = "TestGC"
        gnm.cluster = "TestCluster"
        gnm.subcluster = "TestSubcluster"
        gnm.annotation_status = "TestStatus"
        gnm.retrieve_record = "TestRecord"
        gnm.annotation_author = "TestAuthor"
        self.genome = gnm
        #Creates SeqRecord object
        seqrecord = SeqRecord(Seq("ATGC"))
        seqrecord.seq.alphabet = IUPACAmbiguousDNA()
        seqrecord.id = "Test_Accession"
        seqrecord.name = "Test"
        self.test_record = seqrecord
        #Creates working test directory
        self.test_cwd = (Path.cwd()).joinpath("DELETE_ME")
        (self.test_cwd).mkdir()
<<<<<<< HEAD

    def test_convert_path(self):
        """
        Unittest of export_db.convert_path()
            -Tests for functionality with valid
             and invalid path inputs
        """
        #Sub test to test functionality with a valid path input
        with self.subTest(input_path="valid"):
            #Creates test directory
            test_path = (self.test_cwd).joinpath("test")
            test_path.mkdir()
            #Creates string path to test directory
            input_path = str(self.test_cwd)
            input_path = os.path.join(input_path, "test")
            returned_path = export_db.convert_path(input_path)
            #Asserts that convert_path() functions as expected
            self.assertEqual(returned_path, test_path)
            #Breaks down test_directory
            test_path.rmdir()
        #Sub test to test functionality with an invalid path input
        with self.subTest(input_path="invalid"):
            #Creates path to invalid directory
            input_path = str(self.test_cwd)
            input_path = os.path.join(input_path, "iNvAlId_dIrEcToRy")
            #Asserts that convert_path() raises an exception
            with self.assertRaises(ValueError):
                export_db.convert_path(input_path)

    def test_convert_file_path(self):
        """
        Unittest to test export_db.convert_file_path() helper function
            -Tests for paths to a current or nonexisting file
        """
        #Sub test to test functionality with an existing file path input
        with self.subTest(file_path=True):
            #Creates a path to a file
            file_path = (self.test_cwd).joinpath("test_file")
            file_path.touch()
            #Asserts that convert_file_path() correctly converted input path
            input_path = os.path.join(str(self.test_cwd), "test_file")
            returned_path = export_db.convert_file_path(input_path)
            self.assertEqual(returned_path, file_path)
            #Removes created file
            file_path.unlink()
            self.assertFalse(file_path.exists())
        #Sub test to test functionality with an invalid file path input
        with self.subTest(file_path=False):
            #Creates path to directory
            file_path = (self.test_cwd).joinpath("test_file")
            file_path.mkdir()
            #Asserts that convert_file_path() raises an exception
            input_path = os.path.join(str(self.test_cwd), "test_file")
            with self.assertRaises(ValueError):
                export_db.convert_file_path(input_path)
            #Removes created directory
            file_path.rmdir()
            self.assertFalse(file_path.exists())

        #Tests undefined singledispatch type
    #Tests list singledispatch type
    #Tests Path singledispatch type
    def test_parse_value_list_input(self):
        """
        Unittest that tests export_db.parse_phage_list_input()
            -Tests for Path object single dispatch handling
            and csv reader functionality
        """
        #Creates test csv file
        csv_path = (self.test_cwd).joinpath("test_csv")
        csv_path.touch()
        csv_path.write_text("Test, NotSeen, NotSeen")
        #Asserts that parse_phage_list_input correctly read csv
        test_value_list = export_db.parse_value_list_input(csv_path)
        self.assertEqual(test_value_list[0], "Test")
        #Removes test csv file
        csv_path.unlink()
        self.assertFalse(csv_path.exists())


    def test_write_csv(self):
        """
        Unittest that tests export_db.write_csv()
            -Patches print
            -Tests file writing functionality
                -Asserts print statement calls with MagicMock object calls
                -Asserts seqrecord_to_file() raises exceptions on bad
                 base input directories
                -Asserts files are created according to naming conventions
        """
        pass

    def test_write_database(self):
        """
        Unittest that tests export_db.write_database()
            -Tests file writing,
                -Asserts files are created according to naming conventions
        """
        #Create folder and file paths
        folder_path = (self.test_cwd).joinpath("export")
        # TODO how the preferred output will be.
        # db_path = folder_path.joinpath("test_db_v1.sql")
        # version_path = db_path.with_name("test_db_v1.version")

        # TODO how the temporary output is formatted.
        db_path = folder_path.joinpath("test_db.sql")
        version_path = db_path.with_name("test_db.version")

        #Assert write_database() correctly created files
        export_db.write_database(self.engine, 1, self.test_cwd)
        self.assertTrue(folder_path.exists())
        self.assertTrue(db_path.exists())
        self.assertTrue(version_path.exists())
        test_version = version_path.read_text()
        self.assertEqual(test_version, "1")
        #Remove test folder and files
        version_path.unlink()
        db_path.unlink()
        folder_path.rmdir()
        self.assertFalse(folder_path.exists())
        self.assertFalse(db_path.exists())
        self.assertFalse(version_path.exists())

=======
 
>>>>>>> 18f1ef89
    def tearDown(self):
        #Tears down current working test directory
        shutil.rmtree(str(self.test_cwd))
        #Tears down test database
        cur = (self.connection).cursor()
        cur.execute("DROP DATABASE test_db;")
        (self.connection).commit()
        (self.connection).close()

if __name__ == "__main__":
    unittest.main()<|MERGE_RESOLUTION|>--- conflicted
+++ resolved
@@ -7,11 +7,7 @@
 
 from pdm_utils.classes import genome, filter
 from pdm_utils.pipelines import export_db
-<<<<<<< HEAD
-import sqlalchemy
-=======
 
->>>>>>> 18f1ef89
 from pathlib import Path
 from unittest.mock import patch, Mock, call, MagicMock
 import os, sys, unittest, shutil, csv, pymysql
@@ -36,14 +32,7 @@
         cur.execute("CREATE DATABASE test_db;")
         (self.connection).commit()
         (self.connection).close
-<<<<<<< HEAD
-
-        engine_string = f"mysql+pymysql://pdm_anon:pdm_anon@localhost/test_db"
-        self.engine = sqlalchemy.create_engine(engine_string, echo=False)
-
-=======
         #Creates valid alchemist
->>>>>>> 18f1ef89
         #Creates Genome object
         gnm = genome.Genome()
         gnm.id = "TestID"
@@ -69,133 +58,7 @@
         #Creates working test directory
         self.test_cwd = (Path.cwd()).joinpath("DELETE_ME")
         (self.test_cwd).mkdir()
-<<<<<<< HEAD
-
-    def test_convert_path(self):
-        """
-        Unittest of export_db.convert_path()
-            -Tests for functionality with valid
-             and invalid path inputs
-        """
-        #Sub test to test functionality with a valid path input
-        with self.subTest(input_path="valid"):
-            #Creates test directory
-            test_path = (self.test_cwd).joinpath("test")
-            test_path.mkdir()
-            #Creates string path to test directory
-            input_path = str(self.test_cwd)
-            input_path = os.path.join(input_path, "test")
-            returned_path = export_db.convert_path(input_path)
-            #Asserts that convert_path() functions as expected
-            self.assertEqual(returned_path, test_path)
-            #Breaks down test_directory
-            test_path.rmdir()
-        #Sub test to test functionality with an invalid path input
-        with self.subTest(input_path="invalid"):
-            #Creates path to invalid directory
-            input_path = str(self.test_cwd)
-            input_path = os.path.join(input_path, "iNvAlId_dIrEcToRy")
-            #Asserts that convert_path() raises an exception
-            with self.assertRaises(ValueError):
-                export_db.convert_path(input_path)
-
-    def test_convert_file_path(self):
-        """
-        Unittest to test export_db.convert_file_path() helper function
-            -Tests for paths to a current or nonexisting file
-        """
-        #Sub test to test functionality with an existing file path input
-        with self.subTest(file_path=True):
-            #Creates a path to a file
-            file_path = (self.test_cwd).joinpath("test_file")
-            file_path.touch()
-            #Asserts that convert_file_path() correctly converted input path
-            input_path = os.path.join(str(self.test_cwd), "test_file")
-            returned_path = export_db.convert_file_path(input_path)
-            self.assertEqual(returned_path, file_path)
-            #Removes created file
-            file_path.unlink()
-            self.assertFalse(file_path.exists())
-        #Sub test to test functionality with an invalid file path input
-        with self.subTest(file_path=False):
-            #Creates path to directory
-            file_path = (self.test_cwd).joinpath("test_file")
-            file_path.mkdir()
-            #Asserts that convert_file_path() raises an exception
-            input_path = os.path.join(str(self.test_cwd), "test_file")
-            with self.assertRaises(ValueError):
-                export_db.convert_file_path(input_path)
-            #Removes created directory
-            file_path.rmdir()
-            self.assertFalse(file_path.exists())
-
-        #Tests undefined singledispatch type
-    #Tests list singledispatch type
-    #Tests Path singledispatch type
-    def test_parse_value_list_input(self):
-        """
-        Unittest that tests export_db.parse_phage_list_input()
-            -Tests for Path object single dispatch handling
-            and csv reader functionality
-        """
-        #Creates test csv file
-        csv_path = (self.test_cwd).joinpath("test_csv")
-        csv_path.touch()
-        csv_path.write_text("Test, NotSeen, NotSeen")
-        #Asserts that parse_phage_list_input correctly read csv
-        test_value_list = export_db.parse_value_list_input(csv_path)
-        self.assertEqual(test_value_list[0], "Test")
-        #Removes test csv file
-        csv_path.unlink()
-        self.assertFalse(csv_path.exists())
-
-
-    def test_write_csv(self):
-        """
-        Unittest that tests export_db.write_csv()
-            -Patches print
-            -Tests file writing functionality
-                -Asserts print statement calls with MagicMock object calls
-                -Asserts seqrecord_to_file() raises exceptions on bad
-                 base input directories
-                -Asserts files are created according to naming conventions
-        """
-        pass
-
-    def test_write_database(self):
-        """
-        Unittest that tests export_db.write_database()
-            -Tests file writing,
-                -Asserts files are created according to naming conventions
-        """
-        #Create folder and file paths
-        folder_path = (self.test_cwd).joinpath("export")
-        # TODO how the preferred output will be.
-        # db_path = folder_path.joinpath("test_db_v1.sql")
-        # version_path = db_path.with_name("test_db_v1.version")
-
-        # TODO how the temporary output is formatted.
-        db_path = folder_path.joinpath("test_db.sql")
-        version_path = db_path.with_name("test_db.version")
-
-        #Assert write_database() correctly created files
-        export_db.write_database(self.engine, 1, self.test_cwd)
-        self.assertTrue(folder_path.exists())
-        self.assertTrue(db_path.exists())
-        self.assertTrue(version_path.exists())
-        test_version = version_path.read_text()
-        self.assertEqual(test_version, "1")
-        #Remove test folder and files
-        version_path.unlink()
-        db_path.unlink()
-        folder_path.rmdir()
-        self.assertFalse(folder_path.exists())
-        self.assertFalse(db_path.exists())
-        self.assertFalse(version_path.exists())
-
-=======
  
->>>>>>> 18f1ef89
     def tearDown(self):
         #Tears down current working test directory
         shutil.rmtree(str(self.test_cwd))
