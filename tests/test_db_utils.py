--- conflicted
+++ resolved
@@ -89,17 +89,16 @@
 
 # Database construction
 
-def create_empty_test_db():
+def create_empty_test_db(db=DB, user=USER, pwd=PWD):
     """Creates a test database with the current schema version and no data."""
-    create_new_db(schema_filepath=SCHEMA_FILEPATH,
+    create_new_db(schema_filepath=SCHEMA_FILEPATH, db=db, user=user, pwd=pwd,
                   version_table_data=VERSION_TABLE_DATA)
 
 def create_filled_test_db(db=DB, user=USER, pwd=PWD):
     """Creates a test database with the current schema version and with data."""
-<<<<<<< HEAD
     # No need to add data to version table, since test_db.sql already
     # has data in this table.
-    create_new_db(schema_filepath=TEST_DB_FILEPATH)
+    create_new_db(schema_filepath=TEST_DB_FILEPATH, db=db, user=user, pwd=pwd)
 
 def check_if_exists(db=DB, user=USER, pwd=PWD):
     """Checks whether database exists or not."""
@@ -112,10 +111,6 @@
     else:
         exists = False
     return exists
-=======
-    create_new_db(schema_filepath=TEST_DB_FILEPATH, db=db, user=user, pwd=pwd,
-                  version_table_data=VERSION_TABLE_DATA)
->>>>>>> 44497394
 
 def create_new_db(schema_filepath=None, db=DB, user=USER, pwd=PWD,
                   version_table_data=None):
