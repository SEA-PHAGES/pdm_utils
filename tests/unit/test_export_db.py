"""Tests the functionality of the unique functions in the export_db pipeline"""

import unittest, os
from argparse import ArgumentError
from unittest.mock import patch, Mock, PropertyMock, call
from pdm_utils.classes import genome, cds, mysqlconnectionhandler
from Bio.SeqRecord import SeqRecord
from Bio.Seq import Seq
from Bio.SeqFeature import SeqFeature, FeatureLocation, CompoundLocation
from pdm_utils.pipelines import export_db
from pdm_utils.functions import flat_files
from pathlib import Path

class TestFileExport(unittest.TestCase):

    def setUp(self):
        """
        Creates objects for unit testing of the export_db pipeline
        """
        #Creates test phage name list
        phage_name_list = []
        phage_name_list.append("TestPhage_1")
        phage_name_list.append("TestPhage_2")
        phage_name_list.append("TestPhage_3")
        self.names = phage_name_list
        #Creates test Genome objects
        test_phage1 = genome.Genome()
        test_phage1.name = self.names[0]
        test_phage2 = genome.Genome()
        test_phage2.name = self.names[1]
        test_phage3 = genome.Genome()
        test_phage3.name = self.names[2]
        self.genomes = [ test_phage1, test_phage2, test_phage3 ]
        #Creates a test MySQLConnectionHandler object
        mch = mysqlconnectionhandler.MySQLConnectionHandler()
        mch._username = "pdm_anon"
        mch._password = "pdm_anon"
        mch.database = "Test"
        self.sql_handle = mch
        #Creates test Cds objects
        test_cds1 = cds.Cds()
        test_cds1.start = 1
        test_cds1.stop = 2
        test_cds1.coordinate_format = "0_half_open"
        test_cds1.orientation = 1
        test_cds2 = cds.Cds()
        test_cds2.start = 2
        test_cds2.stop = 3
        test_cds2.coordinate_format = "0_half_open"
        test_cds2.orientation = 1
        test_cds3 = cds.Cds()
        test_cds3.start = 3
        test_cds3.stop = 4
        test_cds3.coordinate_format = "0_half_open"
        test_cds3.orientation = 1
        self.cds_list = [test_cds1, test_cds2, test_cds3]
        #Creates a test SeqRecord object
        seq = Seq("ATGC")
        seqrecord = SeqRecord(seq)
        seqrecord.annotations.update({"comment" : ()})
        self.test_seqrecord = seqrecord
        self.test_version_dictionary = \
                {"Version" : "Test", "SchemaVersion": "Test"}

<<<<<<< HEAD
    @patch("pdm_utils.pipelines.export_db.execute_export")
    @patch("pdm_utils.pipelines.export_db.parse_filters")
    @patch("pdm_utils.pipelines.export_db.parse_value_list_input")
    @patch(
    "pdm_utils.pipelines.export_db.establish_database_connection")
    @patch("pdm_utils.pipelines.export_db.print")
    @patch("pdm_utils.pipelines.export_db.parse_export")
    def test_run_file_export(self, ArgParseMock, PrintMock, EstablishDBMock,
                             ParseValueListMock, ParseFiltersMock,
                             ExecuteExportMock):
        """
        Unittest for export_db.run_file_export()
            -Tests branching based on returned
            argparse attributes
        """

        with self.subTest(pipeline_args="csvx"):
            type(ArgParseMock.return_value).pipeline = \
                    PropertyMock(return_value="csv")
            export_db.run_export("Test")
            ArgParseMock.assert_called_with("Test")
            EstablishDBMock.assert_called()
            ParseValueListMock.assert_called()
            ParseFiltersMock.assert_called()
            ExecuteExportMock.assert_called()

        ArgParseMock.reset_mock()
        EstablishDBMock.reset_mock()
        ParseValueListMock.reset_mock()
        ParseFiltersMock.reset_mock()
        ExecuteExportMock.reset_mock()

        with self.subTest(pipeline_args="gb"):
            type(ArgParseMock.return_value).pipeline = \
                    PropertyMock(return_value="gb")
            export_db.run_export("Test")
            ArgParseMock.assert_called_with("Test")
            EstablishDBMock.assert_called()
            ParseValueListMock.assert_called()
            ParseFiltersMock.assert_called()
            ExecuteExportMock.assert_called()

        ArgParseMock.reset_mock()
        EstablishDBMock.reset_mock()
        ParseValueListMock.reset_mock()
        ParseFiltersMock.reset_mock()
        ExecuteExportMock.reset_mock()

        with self.subTest(pipeline_args="sql"):
            type(ArgParseMock.return_value).pipeline = \
                    PropertyMock(return_value="sql")
            export_db.run_export("Test")
            ArgParseMock.assert_called_with("Test")
            EstablishDBMock.assert_called()
            ParseValueListMock.assert_not_called()
            ParseFiltersMock.assert_not_called()
            ExecuteExportMock.assert_called()

        ArgParseMock.reset_mock()
        EstablishDBMock.reset_mock()
        ParseValueListMock.reset_mock()
        ParseFiltersMock.reset_mock()
        ExecuteExportMock.reset_mock()

        with self.subTest(pipeline_args="I"):
            type(ArgParseMock.return_value).pipeline = \
                    PropertyMock(return_value="I")
            export_db.run_export("Test")
            ArgParseMock.assert_called_with("Test")
            EstablishDBMock.assert_called()
            ParseValueListMock.assert_not_called()
            ParseFiltersMock.assert_not_called()
            ExecuteExportMock.assert_not_called()

        ArgParseMock.reset_mock()
        EstablishDBMock.reset_mock()
        ParseValueListMock.reset_mock()
        ParseFiltersMock.reset_mock()
        ExecuteExportMock.reset_mock()

=======
>>>>>>> f33320d4
    def test_parse_file_export(self):
        """
        Unittest for export_db.parse_file_export()
        """
        pass

    def test_execute_file_export(self):
        """
        Unittest for export_db.execute_file_export()
        """
        pass

    def test_execute_ffx_export(self):
        """
        Unittest for export_db.execute_ffx_export()
        """
        pass

    def test_execute_csvx_export(self):
        """
        Unittest for export_db.execute_csvx_export()
        """
        pass

    def test_csvx_grouping(self):
        """
        Unittest for export_db.csvx_grouping()
        """
        pass

    def test_ffx_grouping(self):
        """
        Unittest for export_db.ffx_grouping()
        """
        pass

    def parse_filters(self):
        """
        Unittest for export_db.parse_filters()
        """
        pass

    def test_parse_value_list_input(self):
        """
        Unittest for export_db.parse_phage_list_input()
            -Tests for single dispatch handling of list parameter type
             and undefined parameter type
        """
        #Sub test that tests for single dispatch handling of list type
        with self.subTest(input_type="list"):
            phage_list = export_db.parse_value_list_input(
                                         ["Test", "Test", "Test"])
            self.assertEqual(phage_list, ["Test", "Test", "Test"])
        #Sub test that tests for single dispatch handling of
        with self.subTest(input_type=None):
            with self.assertRaises(TypeError):
                phage_list = export_db.parse_value_list_input(None)

    def test_set_cds_seqfeatures(self):
        """
        Unittest for export_db.parse_set_cds_seqfeatures()
            -Tests for ability to order cds_features of a given
             Genome object.
            -Tests for None parameter error handling.
        """
        #Sub test that tests for correct ordering of an ordered list
        with self.subTest(genome_cds_features="Ordered List"):
            test_genome = self.genomes[0]
            test_genome.cds_features = self.cds_list
            export_db.set_cds_seqfeatures(test_genome)
            self.assertEqual(self.cds_list, test_genome.cds_features)
        #Sub test that tests for correct handling of an unordered list
        with self.subTest(genome_cds_features="Unordered List"):
            test_genome = self.genomes[1]
            test_genome.cds_features = [self.cds_list[1], self.cds_list[0],
                                                          self.cds_list[2]]
            export_db.set_cds_seqfeatures(test_genome)
            self.assertEqual(self.cds_list, test_genome.cds_features)
        #Sub test that tests for error handling of None object
        with self.subTest(genome_cds_features="Faulty Genome Object"):
            test_genome = None
            with self.assertRaises(TypeError):
                export_db.set_cds_seqfeatures(test_genome)

    def test_append_database_version(self):
        """
        Unittest for export_db.test_append_database_version()
            -Tests for handling of valid and invalid inputs
             of SeqRecord objects and database version dictionaries
             for append_database_version()
        """
        #Sub test that tests for appending a formatted database version comment
        with self.subTest(test_seqrecord = "Valid Seqrecord",
                          test_version_dictionary = "Valid Dictionary"):
            export_db.append_database_version(self.test_seqrecord,
                                                self.test_version_dictionary)
            self.assertEqual((self.test_seqrecord.annotations["comment"])[0],
                             "Database Version: Test; Schema Version: Test")
        #Sub test that tests for handling of an invalid version dictionary
        with self.subTest(test_seqrecord = "Valid Seqrecord",
                          test_version_dictionary = "Invalid Dictionary"):
            with self.assertRaises(ValueError):
                export_db.append_database_version(self.test_seqrecord, {})
        #Sub test that tests for handling of an invalid SeqRecord object
        with self.subTest(test_seqrecord = "Invalid Seqrecord",
                          test_version_dictionary = "Valid Dictionary"):
            with self.assertRaises(TypeError):
                export_db.append_database_version(
                                            None, self.test_version_dictionary)

if __name__ == "__main__":
    unittest.main()<|MERGE_RESOLUTION|>--- conflicted
+++ resolved
@@ -39,20 +39,20 @@
         self.sql_handle = mch
         #Creates test Cds objects
         test_cds1 = cds.Cds()
-        test_cds1.start = 1
-        test_cds1.stop = 2
+        test_cds1.left = 1
+        test_cds1.right = 2
         test_cds1.coordinate_format = "0_half_open"
-        test_cds1.orientation = 1
+        test_cds1.strand = 1
         test_cds2 = cds.Cds()
-        test_cds2.start = 2
-        test_cds2.stop = 3
+        test_cds2.left = 2
+        test_cds2.right = 3
         test_cds2.coordinate_format = "0_half_open"
-        test_cds2.orientation = 1
+        test_cds2.strand = 1
         test_cds3 = cds.Cds()
-        test_cds3.start = 3
-        test_cds3.stop = 4
+        test_cds3.left = 3
+        test_cds3.right = 4
         test_cds3.coordinate_format = "0_half_open"
-        test_cds3.orientation = 1
+        test_cds3.strand = 1
         self.cds_list = [test_cds1, test_cds2, test_cds3]
         #Creates a test SeqRecord object
         seq = Seq("ATGC")
@@ -62,89 +62,6 @@
         self.test_version_dictionary = \
                 {"Version" : "Test", "SchemaVersion": "Test"}
 
-<<<<<<< HEAD
-    @patch("pdm_utils.pipelines.export_db.execute_export")
-    @patch("pdm_utils.pipelines.export_db.parse_filters")
-    @patch("pdm_utils.pipelines.export_db.parse_value_list_input")
-    @patch(
-    "pdm_utils.pipelines.export_db.establish_database_connection")
-    @patch("pdm_utils.pipelines.export_db.print")
-    @patch("pdm_utils.pipelines.export_db.parse_export")
-    def test_run_file_export(self, ArgParseMock, PrintMock, EstablishDBMock,
-                             ParseValueListMock, ParseFiltersMock,
-                             ExecuteExportMock):
-        """
-        Unittest for export_db.run_file_export()
-            -Tests branching based on returned
-            argparse attributes
-        """
-
-        with self.subTest(pipeline_args="csvx"):
-            type(ArgParseMock.return_value).pipeline = \
-                    PropertyMock(return_value="csv")
-            export_db.run_export("Test")
-            ArgParseMock.assert_called_with("Test")
-            EstablishDBMock.assert_called()
-            ParseValueListMock.assert_called()
-            ParseFiltersMock.assert_called()
-            ExecuteExportMock.assert_called()
-
-        ArgParseMock.reset_mock()
-        EstablishDBMock.reset_mock()
-        ParseValueListMock.reset_mock()
-        ParseFiltersMock.reset_mock()
-        ExecuteExportMock.reset_mock()
-
-        with self.subTest(pipeline_args="gb"):
-            type(ArgParseMock.return_value).pipeline = \
-                    PropertyMock(return_value="gb")
-            export_db.run_export("Test")
-            ArgParseMock.assert_called_with("Test")
-            EstablishDBMock.assert_called()
-            ParseValueListMock.assert_called()
-            ParseFiltersMock.assert_called()
-            ExecuteExportMock.assert_called()
-
-        ArgParseMock.reset_mock()
-        EstablishDBMock.reset_mock()
-        ParseValueListMock.reset_mock()
-        ParseFiltersMock.reset_mock()
-        ExecuteExportMock.reset_mock()
-
-        with self.subTest(pipeline_args="sql"):
-            type(ArgParseMock.return_value).pipeline = \
-                    PropertyMock(return_value="sql")
-            export_db.run_export("Test")
-            ArgParseMock.assert_called_with("Test")
-            EstablishDBMock.assert_called()
-            ParseValueListMock.assert_not_called()
-            ParseFiltersMock.assert_not_called()
-            ExecuteExportMock.assert_called()
-
-        ArgParseMock.reset_mock()
-        EstablishDBMock.reset_mock()
-        ParseValueListMock.reset_mock()
-        ParseFiltersMock.reset_mock()
-        ExecuteExportMock.reset_mock()
-
-        with self.subTest(pipeline_args="I"):
-            type(ArgParseMock.return_value).pipeline = \
-                    PropertyMock(return_value="I")
-            export_db.run_export("Test")
-            ArgParseMock.assert_called_with("Test")
-            EstablishDBMock.assert_called()
-            ParseValueListMock.assert_not_called()
-            ParseFiltersMock.assert_not_called()
-            ExecuteExportMock.assert_not_called()
-
-        ArgParseMock.reset_mock()
-        EstablishDBMock.reset_mock()
-        ParseValueListMock.reset_mock()
-        ParseFiltersMock.reset_mock()
-        ExecuteExportMock.reset_mock()
-
-=======
->>>>>>> f33320d4
     def test_parse_file_export(self):
         """
         Unittest for export_db.parse_file_export()
