--- conflicted
+++ resolved
@@ -1,131 +1,12 @@
-<<<<<<< HEAD
-"""Unit unittests for the filter module."""
-
-from pdm_utils.classes.filter import HistoryNode, Filter, CmdFilter
-import sqlalchemy
-=======
 from sqlalchemy.engine.base import Engine
 from sqlalchemy.sql.elements import BinaryExpression
 from pdm_utils.classes.filter import Filter
 from pdm_utils.classes.alchemyhandler import AlchemyHandler
 from pdm_utils.classes.schemagraph import SchemaGraph
->>>>>>> 18f1ef89
 from unittest.mock import patch, Mock, PropertyMock
 import unittest
 
 class TestFilter(unittest.TestCase):
-<<<<<<< HEAD
-    @patch("pdm_utils.classes.schemagraph.SchemaGraph")
-    def setUp(self, SchemaGraphMock):
-        SchemaGraphMock.return_value.\
-                show_tables.return_value = ["phage"]
-
-        self.db_graph_mock = SchemaGraphMock
-        engine_string = ("mysql+pymysql://"
-                         "pdm_anon:pdm_anon@localhost/"
-                         "actinobacteriophage")
-        self.engine = sqlalchemy.create_engine(engine_string, echo=True)
-        self.db_filter = Filter(self.engine)
-
-    def test_translate_table_1(self):
-        "Verify translate_table() returns id match as expected."
-        print(self.db_filter.db_graph.show_tables())
-        table = self.db_filter.translate_table("phage")
-        self.assertEqual(table, "phage")
-        table = self.db_filter.translate_table("pHaGe")
-        self.assertEqual(table, "phage")
-
-    def test_translate_table_2(self):
-        "Verify translate_table() raises ValueError as expected."
-        with self.assertRaises(ValueError):
-            self.db_filter.translate_table("test")
-
-    def test_translate_field_1(self):
-        "Verify translate_field() returns id match as expected."
-        self.db_graph_mock.return_value.\
-                get_table.return_value.\
-                show_columns.return_value = ["phageID"]
-
-        field = self.db_filter.translate_field("phageID", "phage")
-        self.assertEqual(field, "phageID")
-        field = self.db_filter.translate_field("pHaGeiD", "phage")
-        self.assertEqual(field, "phageID")
-
-    def test_translate_field_2(self):
-        "Verify translate_field() raises ValueError as expected."
-        self.db_graph_mock.return_value.\
-                get_table.return_value.\
-                show_columns.return_value = ["phageID"]
-
-        with self.assertRaises(ValueError):
-            self.db_filter.translate_field("gene", "phage")
-
-    def test_check_operator_1(self):
-        "Verify as expected."
-        self.db_graph_mock.return_value.\
-                get_table.return_value.\
-                show_columns.return_value = [""]
-
-        self.db_graph_mock.return_value.\
-                get_table.return_value.\
-                show_columns.return_value = ["phageID"]
-
-    def test_build_queries_1(self):
-        "Verify as expected."
-        pass
-
-    def test_transpose_1(self):
-        "Verify as expected."
-        pass
-
-    def test_add_history_1(self):
-        "Verify as expected."
-        pass
-
-    def test_undo_1(self):
-        "Verify as expected."
-        pass
-
-    def test_refresh_1(self):
-        "Verify as expected."
-        pass
-
-    def test_switch_table_1(self):
-        "Verify as expected."
-        pass
-
-    def test_add_filter_1(self):
-        "Verify as expected."
-        pass
-
-    def test_set_values_1(self):
-        "Verify as expected."
-        pass
-
-    def test_update_1(self):
-        "Verify as expected."
-        pass
-
-    def test_sort(self):
-        "Verify as expected."
-        pass
-
-    def test_reset_1(self):
-        "Verify as expected."
-        pass
-
-    def test_results_1(self):
-        "Verify as expected."
-        pass
-
-    def test_hits_1(self):
-        "Verify as expected."
-        pass
-
-    def test_group_1(self):
-        "Verify as expected."
-        pass
-=======
     def setUp(self):
         mock_alchemist = AlchemyHandler()
         mock_alchemist.username="root"
@@ -186,7 +67,6 @@
     def test_build_where_clauses_1(self):
         self.db_filter.add("phage.PhageID=Trixie")
         self.db_filter.add("phage.PhageID=D29")
->>>>>>> 18f1ef89
 
         queries = self.db_filter.build_where_clauses()
         self.assertEqual(len(queries), 2)
@@ -225,4 +105,5 @@
         pass 
 
 if __name__ == "__main__":
-    unittest.main()+    unittest.main()
+        
