"""Object to provide a formatted filtering query
for retrieving data from a SQL database."""

import cmd
import readline
import os
import sys
import re
import string
import math
import time
import csv
from pathlib import Path
<<<<<<< HEAD
from pdm_utils.classes import schemagraph
from pdm_utils.pipelines import export_db
from pdm_utils.functions import mysqldb
=======
from pdm_utils.classes.alchemyhandler import AlchemyHandler
from pdm_utils.classes.schemagraph import SchemaGraph
from pdm_utils.functions import querying as q
from sqlalchemy import Column
from sqlalchemy.engine.base import Engine

def load_filter(db_filter, loader):
    if loader != None:
        if isinstance(loader, AlchemyHandler):
            if not loader.connected:
                loader.connect(ask_database=True)

            if loader.graph == None:
                loader.build_schemagraph()
            
            db_filter.engine = loader.engine
            db_filter.graph = loader.graph

        elif isinstance(loader, Engine):
            db_filter.engine = loader
            alchemist = AlchemyHandler()
            alchemist.engine = loader
>>>>>>> 18f1ef89

            alchemist.build_schemagraph()
            db_filter.graph = alchemist.graph
            
        else:
            raise TypeError("Loader type is not supported.")

class Filter:
<<<<<<< HEAD
    """MySQL database filtering object."""
    def __init__(self, engine, table="phage", key=None):
        """Initializes a Filter object used to filter
        results from a SQL database

        :param engine:
            Input a valid SQLAlchemy Engine object.
        :type engine: Engine
        :param table:
            Input a string representing a table in the connected MySQL table.
        :type table: str
        """
        self.engine = engine

        self.db_graph = schemagraph.SchemaGraph(engine)

        if table not in self.db_graph.show_tables():
            print(f"Table passed to filter is not in {engine.url.database}")
            raise ValueError
=======
    def __init__(self, loader=None, key=None):
        self._engine=None
        self._graph=None

        self._updated = True 
        self._values_valid = True
       
        load_filter(self, loader)        
        
        if isinstance(key, Column):
            self._key = key
        else:
            self._key = None

        self._values = []
        self._filters = {}

        self.verbose = False
   
    @property
    def updated(self):
        updated = self._updated
        return updated

    @property
    def values_valid(self):
        values_valid = self._values_valid
        return values_valid
     
    @property
    def filters(self):
        filters = self.copy_filters()
        return filters

    @property
    def engine(self):
        engine = self._engine
        return engine

    @engine.setter
    def engine(self, engine):
        if not isinstance(engine, Engine):
            raise TypeError
        
        self._engine = engine
>>>>>>> 18f1ef89

    @property
    def graph(self):
        graph = self._graph
        return graph

    @graph.setter
    def graph(self, graph):
        if not isinstance(graph, SchemaGraph):
            raise TypeError

        self._graph = graph

    @property 
    def values(self):
        if self._values != None:
            values = self._values.copy()  
            return values
        else:
            return []
 
    @values.setter
    def values(self, values):
        if not isinstance(values, list):
            raise TypeError("Filter object values must be of type list.")
        self._values = values
        self._values_valid = False

    @property
    def key(self):
        key = self._key
        return key 

    @key.setter
    def key(self, key):
        if not isinstance(key, Column):
            raise TypeError("Filter key value must be of type SqlAlchemy Column.")
       
        column_check = self._graph.get_column(str(key.table) + "." \
                                               + (key.name))

        self._key = key

<<<<<<< HEAD
        self.values_valid = True
        self.updated = True

    def translate_table(self, raw_table, verbose=False):
        """Parses a case-insensitive string to match a case-sensitive
        table_node id string.

        :param raw_table:
            Input a case-insensitive string for a TableNode id.
        :type raw_table: str
        :param verbose:
            Set a boolean to control terminal output.
        :type verbose: Boolean
        :return table:
            Returns a case-sensitive string for a TableNode id.
        :type table: str
        """
        for table in self.db_graph.show_tables():
            if table.lower() == raw_table.lower():
                return table

        print(f"Table '{raw_table}' requested to be filtered "
              f"is not in '{self.engine.url.database}'")
        raise ValueError

    def translate_field(self, raw_field, table, verbose=False):
        """Parses a case-insensitive string to match a case-sensitive
        column_node id string.

        :param raw_field:
            Input a raw string for a ColumnNode id.
        :type raw_field: str
        :param table:
            Input a case-sensitive string for a TableNode id.
        :type table: str
        :param verbose:
            Set a boolean to control the terminal output.
        :type verbose: Boolean
        :return field:
            Returns a case-sensitive string for a ColumnNode id.
        """
        table_node = self.db_graph.get_table(table)
        if table_node == None:
            print(
              f"Table '{table}' requested to be filtered "
              f"is not in '{self.engine.url.database}'")
            raise ValueError

        for field in table_node.show_columns():
            if field.lower() == raw_field.lower():
                return field

        print(f"Field '{raw_field}' requested to be filtered"
                  f" is not in '{table_node.id}'")
        raise ValueError

    def check_operator(self, operator, table, field, verbose=False):
        """Parses a operator string to match a MySQL query operators.

        :param operator:
            Input a raw operator string for an accepted MySQL query operator.
        :type operator: str
        :param table:
            Input a case-sensitive string for a TableNode id.
        :type table: str
        :param field:
            Input a case-sensitive string for a ColumnNode id.
        :type field: str
        :param verbose:
            Set a boolean to control the terminal output.
        :type verbose: Boolean
        """
        if operator not in OPERATOR_OPTIONS:
            raise ValueError

        table_node = self.db_graph.get_table(table)
        if table_node == None:
            print(f"Table '{table}' requested to be filtered "
              f"is not in '{self.engine.url.database}'")
            raise ValueError

        column_node = table_node.get_column(field)
        if column_node == None:
            print(f"Field '{field}' requested to be filtered "
                  f"is not in '{table_node.id}'")
            raise ValueError

        type = column_node.parse_type()
        if operator in COMPARATIVE_OPERATORS and \
                type not in COMPARABLE_TYPES:
            print(f"Field ' {field}' requested to be filtered "
                  f"is not comparable (Operator: {operator})")
            raise ValueError

    def build_queries(self, table):
        """Builds MySQL query statements from Filter object.

        :param table:
            Input a case-sensitive string for a TableNode id.
        :type table: str
        :returns queries:
            Returns a list of MySQL query strings.
        :type queries: List[str]
        """
        queries = []
        for field in self.filters[table].keys():
            for operator in self.filters[table][field].keys():
                operator_queries = []
                for value in self.filters[table][field][operator]:
                    operator_queries.append(f"{field}{operator}'{value}'")
                query = ("(" + " or ".join(operator_queries) + ")")
                queries.append(query)

        return queries

    def add_history(self, function):
        """Adds a HistoryNode to the history attribute of the Filter object
        depending on the type of function specified.

        :param function:
            Input the function type to control the contents of the HistoryNode.
        :type function: str
        """
        if self.history_count == 100:
            current = self.history
            for i in range(0, 50):
                current = current.get_next()

            current.next = None
            self.history_count = 50

        if function == "switch":
            self.history.create_next(function,
                                 [[self.table, self.key, self.copy_values()], \
                                  self.values_valid, self.updated])
        elif function == "add":
            self.history.create_next(function,
                                  [self.copy_filters(), \
                                   self.values_valid, self.updated])

        elif function in ["set", "update", "sort"]:
            self.history.create_next(function,
                                  [self.copy_values(), \
                                   self.values_valid, self.updated])

        elif function == "reset":
            self.history.create_next(function,
                                 [[self.copy_values(), self.copy_filters()], \
                                   self.values_valid, self.updated])

        self.history_count += 1

    def undo(self, verbose=False):
        """Undos last attribute-changing filter function.

        :param verbose:
            Set a boolean to control terminal output.
        :type verbose: Boolean
        """
        if self.history_count == 0:
            if verbose:
                print("No results history.")
        else:
            current = self.history.remove_next()
            if current.id in ["set", "update", "sort"]:
                self.values = current.history[0]
=======
    def setup(loader): 
        load_filter(self, loader)
    
    def check(self):
        if self.engine == None or self.graph == None:
            return False

        if not isinstance(self._key, Column):
            return False

        return True

    def add(self, filter):
        where_clause = q.build_whereclause(self.graph, filter)
        parsed_filter = q.parse_filter(filter)
        filter_left = parsed_filter[0] + "." + parsed_filter[1]\
                    + parsed_filter[3]
        
        if filter_left not in self._filters.keys():
            self._filters.update({filter_left : [where_clause]}) 
            
        else:  
            self._filters[filter_left].append(where_clause)
>>>>>>> 18f1ef89

        self._updated = False

    def remove(self, filter):
        parsed_filter = q.parse_filter(filter)
        filter_left = parsed_filter[0] + "." + parsed_filter[1]\
                    + parsed_filter[3]

        if filter_left in self._filters.keys():
            filters = self._filters[filter_left]
            if len(filters) == 1:
                self._filters.pop(filter_left)

            else:
                for clause in filters:
                    if clause.right.value == parsed_filter[2]:
                        filters.remove(clause)
        
        self._updated = False

    def build_where_clauses(self):
        where_clauses = []
        for filter in self._filters.keys():
            where_clauses = where_clauses + self._filters[filter]

        return where_clauses

    def build_values(self, where=None, order_by=None):
        if not self.check():
            return []

<<<<<<< HEAD
    def refresh(self):
        """Validates the current set of values against the connected
        MySQL database.
        """
        if not self.values or self.values_valid:
            self.values_valid = True
            return

        self.values = self.db_graph.get_values(self.table, self.key,
                                                values=self.values)
        self.values_valid = True

    def switch_table(self, raw_table, column=None, verbose=False):
        """Changes the properties of the Filter object and transposes
        all the values to that table.

        :param raw_table:
            Input a case-insensitive string for a TableNode id.
        :type raw_table: str
        :param verbose:
            Set a boolean to control the terminal output.
        :type verbose: Boolean
        """
        self.add_history("switch")

        old_table = self.table
        old_key = self.key

        table = self.translate_table(raw_table)
        table_node = self.db_graph.get_table(table)

        if not self.values:
            self.values = None

        self.table = table
        if column != None:
            column = self.translate_field(column, table)
            if not table_node.has_column(column):
                raise ValueError(f"Column specified is not in {table}.")
            self.key = column
=======
        values = []

        if where == None:
            where_clauses = []
>>>>>>> 18f1ef89
        else:
            where_clauses = where

        if self.values != []:
            where_clauses.append(self.key.in_(self.values))

<<<<<<< HEAD
        self.values = self.db_graph.transpose_values(
                                            old_table, self.table,
                                            self.values,
                                            start_column=old_key,
                                            target_column=self.key)
=======
        query = q.build_select(self.graph, [self._key], where=where_clauses)
>>>>>>> 18f1ef89

        if isinstance(order_by, Column):
            query = query.order_by(order_by)

<<<<<<< HEAD
        self.update()

    def add_filter(self, raw_table, raw_field, operator, value, verbose=False):
        """Adds to the filters attribute of the Filter object.

        :param raw_table:
            Input a case-insensitive string for a TableNode id.
        :type raw_table: str
        :param raw_field:
            Input a case-insensitive string for a TableNode id.
        :type raw_field: str
        :param operator:
            Input a operator string for a MySQL query.
        :type operator: str
        :param value:
            Input a value string to filter for in a MySQL query.
        :type value: str
        :param verbose:
            Set a boolean to control the terminal output.
        :type verbose: Boolean
        """
        self.add_history("add")

        table = self.translate_table(raw_table)
        table_node = self.db_graph.get_table(table)

        field = self.translate_field(raw_field, table)
        self.check_operator(operator, table, field)


        if field == table_node.show_primary_key():
            print(f"Primary key {field} in {table} "
                   "cannot be a field requested for filtering")
            raise ValueError

        elif table.lower() in self.filters.keys():
            if field in (self.filters[table]).keys():
                if operator in (self.filters[table])[field].keys():
                    (self.filters[table])[field][operator].append(value)
                else:
                    (self.filters[table])[field][operator] =  [value]
            else:
                (self.filters[table])[field] = {operator : [value]}
=======
        proxy = self.engine.execute(query)
        results = proxy.fetchall()

        for result in results:
            values.append(result[0])

        return values
  
    def transpose(self, column):
        if not self.values:
            return 
        
        if isinstance(column, str):
            column = self.graph.get_column(column)
        elif isinstance(column, Column):
            pass
>>>>>>> 18f1ef89
        else:
            raise TypeError

        where_clause = (self.key.in_(self.values))
        query = q.build_distinct(self.graph, [column], where=[where_clause])
        
        proxy = self.engine.execute(query)
        results = proxy.fetchall()

        values = []
        for result in results:
            values.append(result[0])

        return values

    def retrieve(self, selectable):
        if not self.values:
            return {}

<<<<<<< HEAD
        self.values = values
        self.values_valid = False
        self.updated = False

    def update(self, verbose=False):
        """Updates values list for the Filter object with the current filters.
=======
        where_clause = (self.key.in_self.values)
>>>>>>> 18f1ef89

        query = q.build_select(self.graph, selectable, where=where_clause)
        proxy = self.engine.execute(query)
        results = proxy.fetchall()

        return results

    def refresh(self):
        if self._values_valid:
            return

<<<<<<< HEAD
        query_values = self.values

        for table in self.filters.keys():
            queries = self.build_queries(table)
            if verbose:
                print(f"Filtering {self.engine.url.database}.{table} for "
                       + " and ".join(queries) + "...")
=======
        values = self.build_values()
        self._values = values
        self._valid_values = True
>>>>>>> 18f1ef89

    def update(self):
        if not self._values_valid:
            self.refresh()

        if self._updated:
            return

        where_clauses = self.build_where_clauses()
        values = self.build_values(where=where_clauses)
        self._values = values

<<<<<<< HEAD
        sort_column = self.translate_field(sort_column, self.table)
        if verbose:
            print(f"Sorting by '{sort_column}'...")
=======
        self._updated = True
        self._valid_values = True
>>>>>>> 18f1ef89

    def sort(self, column):
        if isinstance(column, Column):
            order_by_clause = column

        elif isinstance(column, str):
            order_by_clause = self._graph.get_column(column)
        else:
            raise

<<<<<<< HEAD
        :param verbose:
            Sets a boolean to control terminal output.
        :type verbose: Boolean
        """
        self.add_history("reset")
=======
        values = self.build_values(order_by=order_by_clause)
        self._values = values
        self._values_valid = True
>>>>>>> 18f1ef89

    def reset(self):
        self._filters = {}
        self._values = []
        self._values_valid = True
        self._updated = True

    def print_results(self): 
        if not self._values:
            return

        if not self._values_valid:
            self.refresh()

<<<<<<< HEAD
        if verbose:
            print(" " + "_"*57 + " ")
            print("| %-20s" % \
                 (f"{self.key} Results:") \
                 + " "*36 + "|")
            print("|" + "-"*57 + "|")
            for row in range(0, len(self.values), 3):
                result_row = self.values[row:row+3]
                if len(result_row) == 3:
                    print("| %-20s %-20s %-13s |" % \
                         (result_row[0], result_row[1], result_row[2]))
                elif len(result_row) == 2:
                    print("| %-20s %-20s %-13s" % \
                         (result_row[0], result_row[1], "") \
                         + " " + "|")

                elif len(result_row) == 1:
                    print("| %-20s %-20s %-13s" % \
                         (result_row[0], "", "") \
                         + " " + "|")
            print("|" + "_"*57 + "|")

        return self.values

    def hits(self, verbose=False):
        """Returns the number of current values.

        :param verbose:
            Set a boolean to control terminal output.
        :type verbose: Boolean
        :return len(values):
            Returns the an integer of the number of current values.
        :type len(values): int
        """
=======
        print(" " + "_"*57 + " ")
        print("| %-20s" % \
             (f"{self.key.name} Results:") \
             + " "*36 + "|")
        print("|" + "-"*57 + "|")
        for row in range(0, len(self._values), 3):
            result_row = self._values[row:row+3]
            if len(result_row) == 3:
                print("| %-20s %-20s %-13s |" % \
                     (result_row[0], result_row[1], result_row[2]))
            elif len(result_row) == 2:
                print("| %-20s %-20s %-13s" % \
                     (result_row[0], result_row[1], "") \
                     + " " + "|")

            elif len(result_row) == 1:
                print("| %-20s %-20s %-13s" % \
                     (result_row[0], "", "") \
                     + " " + "|")
        print("|" + "_"*57 + "|")
   
    def hits(self):
>>>>>>> 18f1ef89
        if self.values == None:
            if verbose:
                print("Database results currently empty.")
            return 0

        if verbose:
            print(f"Database hits: {len(self.values)}")
<<<<<<< HEAD
        return len(self.values)

    def group(self, raw_table, raw_field, verbose=False):
        """Function that determines a grouping strategy based on
        the characteristics of the given MySQL field.

        :param raw_table:
            Input a case-insensitive string for a TableNode id.
        :type raw_table: str
        :param raw_field:
            Input a case-insensitive string for a ColumnNode id.
        :type raw_field: str
        :param verbose:
            Set a boolean to control terminal output.
        :type verbose: Boolean
        :return groups:
            Returns a two-dimensional list of primary key value strings.
        :type groups: List[List[str]]
        """
        table = self.translate_table(raw_table)
        table_node = self.db_graph.get_table(table)
        field = self.translate_field(raw_field, table)
        field_node = table_node.get_column(field)

        if field_node.group in GROUP_OPTIONS:
            if verbose:
                print(f"Grouping by {field} in {table}...")

            if field_node.group == "limited_set":
                distinct_field = field
=======
        return len(self._values)    
>>>>>>> 18f1ef89

    def group(self, column): 
        if isinstance(column, str):
            column = self.graph.get_column(column)
        elif isinstance(column, Column):
            pass
        else:
<<<<<<< HEAD
            print(f"Grouping option by {field} is not supported.")
            raise ValueError

    def build_groups(self, table_node, field_node, distinct_field=None,
                     verbose=False):
        """Function that creates a two-dimensional array of values
        from the results list separated by a field key.

        :param table_node:
            Input a TableNode representing a MySQL table.
        :type table_node: TableNode
        :param field_node:
            Input a ColumnNode representing a MySQL field.
        :type field_node: ColumnNode
        :param distinct_field:
            Input a string to control the MySQL distinct groupings.
        :type distinct_field: str
        :param verbose:
            Set a boolean to control terminal output.
        :type verbose: Boolean
        :return groups:
            Returns a two-dimensional list of primary key value strings.
        :type groups: List[List[str]]

        """
        if not self.values:
            return {}

        if distinct_field == None:
            distinct_field = field_node.id
        distinct_values = \
              self.db_graph.get_distinct(table_node.id, distinct_field)

        if table_node.id != self.table:
                assist_filter = self.copy()
                assist_filter.switch_table(table_node.id)

        groups = {}
        for distinct_value in distinct_values:
            query = f"{distinct_field}='{str(distinct_value)}'"

            if table_node.id == self.table:
                values = self.db_graph.get_values(
                                                table_node.id,
                                                self.key,
                                                queries=[query],
                                                values=self.values)

            else:
                values = self.db_graph.get_values(
                                                assist_filter.table,
                                                assist_filter.key,
                                                queries=[query],
                                                values=assist_filter.values)

                values = self.db_graph.transpose_values(
                                                table_node.id, self.table,
                                                values,
                                                target_column=self.key)

                if self.values:
                    values = list(set(values) & set(self.values))

            if values:
                groups[str(distinct_value)] = values
                if verbose:
                    print(f"...Group found for {field_node.id}="
                          f"'{distinct_value}' "
                          f"in {table_node.id}...")
                    print("......Database hits in group: " + str(len(values)))

        if field_node.null:
            null_query = f"{field_node.id} IS NULL"
            values = self.db_graph.get_values(table_node.id, field_node.id,
                                               values_column=distinct_field,
                                               queries=[null_query],
                                               values=self.values)
            if values:
                groups["Null"] = values
=======
            raise TypeError

        groups = self.transpose(column)
>>>>>>> 18f1ef89

        group_results = {}
        for group in groups:
            where_clause = (column == group) 
            values = self.build_values(where=[where_clause])
            group_results.update({group : values})

        return group_results

    def build_num_set_distinct(self, table, field):
<<<<<<< HEAD
        """Helper function to generate a query for grouping values
        by a numeric field

        :param table:
            Input a case-sensitive string for a MySQL table.
        :type table: str
        :param field:
            Input a case-sensitive string for a MySQL column.
        :type table: str
        :return distinct_field:
            Returns a string to control the MySQL distinct groupings.
        :type distinct_field: str
        """
        range_query = (
                f"SELECT round(log10(Max({field}) - Min({field}))) as pow "
                f"FROM {table}")
        range_pow = int(mysqldb.query_dict_list(range_query)[0]["pow"])
        range_pow = 10**(range_pow-2)
        distinct_field = f"round({field}/{range_pow})*{range_pow}"
        return distinct_field

    def copy(self):
        """Function to return a duplicate object of the current Filter object.

        :return duplicate_filter:
            Returns a duplicate Filter object.
        :type duplicate_filter: Filter
        """
        duplicate_filter = Filter(self.engine, table=self.table)
        duplicate_filter.db_graph = self.db_graph
        duplicate_filter.values = self.copy_values()

        duplicate_filter.key = self.key

        duplicate_filter.values_valid = self.values_valid
        duplicate_filter.updated = self.updated

        duplicate_filter.filters = self.copy_filters()

        return duplicate_filter

    def copy_values(self):
        """Function to return a duplicate list of values of the current
        Filter object.

        :return values:
            Returns a duplicate set of primary key value strings.
        :type values: List[str]
        """
        values = None
        if self.values != None:
            values = self.values.copy()

        return values

    def copy_filters(self):
        """Function to return a duplicate dictionary of filters of the current
        Filter object.

        :param duplicate_filters:
            Returns a duplicate dict of filters.
        :type duplicate_filters: Dict{Dict{Dict{List[str]}}}
        """
        duplicate_filters = {}
        for table in self.filters.keys():
            duplicate_filters[table] = {}
            for field in self.filters[table].keys():
                duplicate_filters[table].update({field: {}})
                for operator in self.filters[table][field].keys():
                    values = []
                    for value in self.filters[table][field][operator]:
                        values.append(value)
                    duplicate_filters[table][field].update({operator : values})

        return duplicate_filters

    def write_csv(self, output_path, csv_name=None, verbose=False):
        """Function to write a csv-file of the values of the current Filter
        object.

        :param output_path:
            Input a valid Path object leading to a directory to store a csv.
        :type output_path: Path
        :param csv_name:
            Input a string for the name of the csv_file.
        :type csv_name: str
        :param verbose:
            Set a boolean to control terminal output.
        :type verbose: Boolean
        """
        if csv_name == None:
            date = time.strftime("%Y%m%d")
            csv_name = f"{date}_filter"

        csv_path = output_path.joinpath(f"{csv_name}.csv")
        csv_version = 1

        while(csv_path.exists()):
            csv_version += 1
            csv_path = output_path.joinpath(f"{csv_name}{csv_version}.csv")

        if self.values == None:
            if verbose:
                print("Database results currently empty.")
            return

        if verbose:
                print(f"...Writing {csv_path.name}.csv...")

        csv_path.touch()
        with open(csv_path, 'w', newline="") as csv_file:
            csvwriter=csv.writer(csv_file, delimiter=",",
                                 quotechar="|",
                                 quoting=csv.QUOTE_MINIMAL)
            for value in self.values:
                csvwriter.writerow([value])

def parse_filters(unparsed_filters):
    """Helper function to return a two-dimensional array of filter parameters.

    :param unparsed_filters:
        Input a list of filter expressions to parse and split.
    :type unparsed_filters: List[str]
    :return filters:
        Returns a two-dimensional array of filter parameters.
    :type filters: List[List[str]]
    """
    filter_format = re.compile("\w+\.\w+[=<>!]+\w+", re.IGNORECASE)
    filters = []
    for filter in unparsed_filters:
        if re.match(filter_format, filter) != None:
            filters.append(re.split("\W+", filter) +\
                           re.findall("[!=<>]+", filter))
        else:
            raise ValueError(f"Unsupported filtering format: '{filter}'")

    return filters

def parse_groups(unparsed_groups):
    """Helper function to return a two-dimensional array of group parameters.

    :param unparsed_groups:
        Input a list of group expressions to parse and split.
    :type unparsed_groups: List[str]
    :return groups:
        Returns a two-dimensional array of group parameters.
    :type groups: List[List[str]]
    """
    group_format = re.compile("\w+\.\w+", re.IGNORECASE)
    groups = []
    for group in unparsed_groups:
        if re.match(group_format, group) != None:
            groups.append(re.split("\W+", group))
        else:
            raise ValueError(f"Unsupported grouping format: '{group}'")

    return groups

class HistoryNode:
    """Filter history storage object."""
    def __init__(self, id, history):
        if not isinstance(id, str):
            raise TypeError("id parameter must be a string object.")
        self.id = id

        self.history = history

        self.next = None

    def get_id(self):
        """Function to return the id of the HistoryNode object.

        :return id:
            Returns the id string of the HistoryNode object.
        :type id: str
        """
        return self.id

    def get_history(self):
        """Function to return the history of the HistoryNode object.

        :return history:
            Returns the history in a list of the HistoryNode object.
        :type history: List[?]
        """
        return self.history

    def has_next(self):
        """Function to determine if the HistoryNode has a
        HistoryNode reference.

        :return has_next:
            Returns a boolean of whether the HistoryNode has a next reference.
        :type has_next: Boolean
        """
        has_next = (self.next!=None)
        return has_next

    def get_next(self):
        """Function to return the referenced next HistoryNode.

        :return next:
            Returns the referenced HistoryNode.
        :type next: HistoryNode
        """
        return self.next

    def add_next(self, history_node):
        """Function to set the next attribute of the current HistoryNode.

        :param history_node:
            Input a HistoryNode to reference.
        :type history_node: HistoryNode
        """
        if not isinstance(history_node, HistoryNode):
            raise TypeError("history_node parameter must be a string object.")
        if not self.has_next():
            self.next = history_node
        else:
            history_node.add_next(self.next)
            self.next = history_node

    def create_next(self, id, history):
        """Function to create and set the next attribute of the
        current HistoryNode.

        :param id:
            Input a id string for a new HistoryNode object.
        :type id: str
        :param history:
            Input a list containing data for a new HistoryNode object.
        :type history: List[?]
        """
        if not isinstance(id, str):
            raise TypeError("id parameter must be a string object.")
        next_node = HistoryNode(id, history)
        self.add_next(next_node)

        return next_node

    def remove_next(self):
        """Function to remove the current referenced next HistoryNode.

        :return next_node:
            Returns the removed HistoryNode.
        :type next_node: HistoryNode
        """
        next_node = None
        if self.has_next():
            next_node = self.get_next()
            self.next=None
            if next_node.has_next():
                new_next = next_node.get_next()
                self.add_next(new_next)

        return next_node

class CmdFilter(cmd.Cmd):
    """Filtering CmdLoop object."""
    def __init__(self, engine):
        super(CmdFilter, self).__init__()

        self.engine = engine
        db_filter = Filter(engine)
        self.db_filter = db_filter

        self.intro =\
       f"""---------------Filtering in {engine.url.database}---------------
        Type help or ? to list commands.\n"""
        self.prompt = (f"({engine.url.database}) "
                       f"({db_filter.table})"
                       f"{engine.url.username}@localhost: ")

    def preloop(self):
        self.prompt = (f"({self.engine.url.database}) "
                       f"({self.db_filter.table})"
                       f"{self.engine.url.username}@localhost: ")

    def do_add(self, *args):
        """
        Adds a filter to the current filtering object.
        USAGE: add {table}.{field}{(=/!=/>/<)}{value}"""

        try:
            filters = parse_filters(args)
            for filter in filters:
                self.db_filter.add_filter(filter[0], filter[1],
                                           filter[3], filter[2],
                                           verbose=True)
        except ValueError:
            print("Filter not accepted.")

    def do_update(self, *args):
        """
        Updates filtering object results list with current filters.
        USAGE: update"""
        self.db_filter.update(verbose=True)

    def do_group(self, *args):
        """
        Groups current filtering object results.
        USAGE: group {table}.{field}"""
        try:
            group = parse_groups([args[0]])
            self.db_filter.group(group[0][0], group[0][1], verbose=True)

        except ValueError:
            print(f"Unsupported grouping format: '{args[0]}'")

    def do_results(self, *args):
        """
        Shows current filter results.
        USAGE: results"""
        self.db_filter.results(verbose=True)

    def do_hits(self, *args):
        """
        Displays the number of filtering object results.
        USAGE: hits"""
        self.db_filter.hits(verbose=True)

    def do_switch(self, *args):
        """
        Switches the current table of the filtering object.
        USAGE: switch {table}"""
        self.db_filter.switch_table(args[0])

    def do_reset(self, *args):
        """
        Resets filtering object results, filters, and history.
        USAGE: reset"""
        self.db_filter.reset()

    def do_dump(self, *args):
        """
        Dumps results in a csv file at a given path.
        USAGE: dump path/to/csv_folder"""
        if args[0] != "":
            output_path = Path(args[0])
        else:
            output_path = Path.cwd()

        if output_path.is_dir():
            try:
                self.db_filter.write_csv(output_path, verbose=True)

            except:
                print(f"Csv-file writing in {output_path} failed.")

        else:
            print(f"{args[0]} is not a valid folder path.")

    def do_set(self, *args):
        """
        Retrieves and sets results in a csv file at a given path.
        USAGE: set path/to/existing/csv_file.csv"""
        import_path = Path(args[0])
        import_path = import_path.expanduser()
        import_path = import_path.resolve()

        if import_path.is_file():
            try:
                values = export_db.parse_value_list_input(import_path)
                self.db_filter.set_values(values)
                self.db_filter.refresh()

            except:
                print(f"Csv-file reading of {args[0]} failed.")
        else:
            print(f"{args[0]} is not a valid csv-file path.")

    def do_show(self, *args):
        """
        Prints current characteristics of a table(s).
        Leave empty to print the entire database.
        USAGE: show {table}"""

        if args[0] == "":
            self.db_filter.db_graph.print_info()
            return

        try:
            table = self.db_filter.translate_table(args[0])
            table_node = self.db_filter.db_graph.get_table(table)
            table_node.print_columns_info()

        except ValueError:
            pass

    def do_undo(self, *args):
        """
        Undos last status change.
        USAGE undo
        """
        self.db_filter.undo(verbose=True)

    def do_clear(self, *args):
        """
        Clears display terminal.
        USAGE: clear
        """

        os.system('cls' if os.name == 'nt' else 'clear')
        print(self.intro)

    def do_exit(self, *args):
        """
        Exits program entirely.
        USAGE: exit
        """
        print("       Exiting...\n")

        sys.exit(1)
=======
        #// TO BE REIMPLEMENTED
        #range_query = (
        #        f"SELECT round(log10(Max({field}) - Min({field}))) as pow "
        #        f"FROM {table}")
        #range_pow = int(self.sql_handle.execute_query(range_query)[0]["pow"])
        #range_pow = 10**(range_pow-2)
        #distinct_field = f"round({field}/{range_pow})*{range_pow}"
        #return distinct_field
        #// TO BE REIMPLEMENTED 
        pass

    def copy(self):
        copy = Filter()
        copy._updated = self.updated
        copy._values_valid = self.values_valid
        copy._filters = self.copy_filters()
        copy._engine = self.engine
        copy._graph = self.graph
        copy._key = self.key
        copy._values = self.values

        return copy
 
    def copy_filters(self):
        filters = {}
        for filter in self._filters.keys():
            clauses = self._filters[filter].copy()
            filters.update({filter : clauses})

        return filters
>>>>>>> 18f1ef89
<|MERGE_RESOLUTION|>--- conflicted
+++ resolved
@@ -11,11 +11,6 @@
 import time
 import csv
 from pathlib import Path
-<<<<<<< HEAD
-from pdm_utils.classes import schemagraph
-from pdm_utils.pipelines import export_db
-from pdm_utils.functions import mysqldb
-=======
 from pdm_utils.classes.alchemyhandler import AlchemyHandler
 from pdm_utils.classes.schemagraph import SchemaGraph
 from pdm_utils.functions import querying as q
@@ -38,7 +33,6 @@
             db_filter.engine = loader
             alchemist = AlchemyHandler()
             alchemist.engine = loader
->>>>>>> 18f1ef89
 
             alchemist.build_schemagraph()
             db_filter.graph = alchemist.graph
@@ -47,27 +41,6 @@
             raise TypeError("Loader type is not supported.")
 
 class Filter:
-<<<<<<< HEAD
-    """MySQL database filtering object."""
-    def __init__(self, engine, table="phage", key=None):
-        """Initializes a Filter object used to filter
-        results from a SQL database
-
-        :param engine:
-            Input a valid SQLAlchemy Engine object.
-        :type engine: Engine
-        :param table:
-            Input a string representing a table in the connected MySQL table.
-        :type table: str
-        """
-        self.engine = engine
-
-        self.db_graph = schemagraph.SchemaGraph(engine)
-
-        if table not in self.db_graph.show_tables():
-            print(f"Table passed to filter is not in {engine.url.database}")
-            raise ValueError
-=======
     def __init__(self, loader=None, key=None):
         self._engine=None
         self._graph=None
@@ -113,7 +86,6 @@
             raise TypeError
         
         self._engine = engine
->>>>>>> 18f1ef89
 
     @property
     def graph(self):
@@ -157,174 +129,6 @@
 
         self._key = key
 
-<<<<<<< HEAD
-        self.values_valid = True
-        self.updated = True
-
-    def translate_table(self, raw_table, verbose=False):
-        """Parses a case-insensitive string to match a case-sensitive
-        table_node id string.
-
-        :param raw_table:
-            Input a case-insensitive string for a TableNode id.
-        :type raw_table: str
-        :param verbose:
-            Set a boolean to control terminal output.
-        :type verbose: Boolean
-        :return table:
-            Returns a case-sensitive string for a TableNode id.
-        :type table: str
-        """
-        for table in self.db_graph.show_tables():
-            if table.lower() == raw_table.lower():
-                return table
-
-        print(f"Table '{raw_table}' requested to be filtered "
-              f"is not in '{self.engine.url.database}'")
-        raise ValueError
-
-    def translate_field(self, raw_field, table, verbose=False):
-        """Parses a case-insensitive string to match a case-sensitive
-        column_node id string.
-
-        :param raw_field:
-            Input a raw string for a ColumnNode id.
-        :type raw_field: str
-        :param table:
-            Input a case-sensitive string for a TableNode id.
-        :type table: str
-        :param verbose:
-            Set a boolean to control the terminal output.
-        :type verbose: Boolean
-        :return field:
-            Returns a case-sensitive string for a ColumnNode id.
-        """
-        table_node = self.db_graph.get_table(table)
-        if table_node == None:
-            print(
-              f"Table '{table}' requested to be filtered "
-              f"is not in '{self.engine.url.database}'")
-            raise ValueError
-
-        for field in table_node.show_columns():
-            if field.lower() == raw_field.lower():
-                return field
-
-        print(f"Field '{raw_field}' requested to be filtered"
-                  f" is not in '{table_node.id}'")
-        raise ValueError
-
-    def check_operator(self, operator, table, field, verbose=False):
-        """Parses a operator string to match a MySQL query operators.
-
-        :param operator:
-            Input a raw operator string for an accepted MySQL query operator.
-        :type operator: str
-        :param table:
-            Input a case-sensitive string for a TableNode id.
-        :type table: str
-        :param field:
-            Input a case-sensitive string for a ColumnNode id.
-        :type field: str
-        :param verbose:
-            Set a boolean to control the terminal output.
-        :type verbose: Boolean
-        """
-        if operator not in OPERATOR_OPTIONS:
-            raise ValueError
-
-        table_node = self.db_graph.get_table(table)
-        if table_node == None:
-            print(f"Table '{table}' requested to be filtered "
-              f"is not in '{self.engine.url.database}'")
-            raise ValueError
-
-        column_node = table_node.get_column(field)
-        if column_node == None:
-            print(f"Field '{field}' requested to be filtered "
-                  f"is not in '{table_node.id}'")
-            raise ValueError
-
-        type = column_node.parse_type()
-        if operator in COMPARATIVE_OPERATORS and \
-                type not in COMPARABLE_TYPES:
-            print(f"Field ' {field}' requested to be filtered "
-                  f"is not comparable (Operator: {operator})")
-            raise ValueError
-
-    def build_queries(self, table):
-        """Builds MySQL query statements from Filter object.
-
-        :param table:
-            Input a case-sensitive string for a TableNode id.
-        :type table: str
-        :returns queries:
-            Returns a list of MySQL query strings.
-        :type queries: List[str]
-        """
-        queries = []
-        for field in self.filters[table].keys():
-            for operator in self.filters[table][field].keys():
-                operator_queries = []
-                for value in self.filters[table][field][operator]:
-                    operator_queries.append(f"{field}{operator}'{value}'")
-                query = ("(" + " or ".join(operator_queries) + ")")
-                queries.append(query)
-
-        return queries
-
-    def add_history(self, function):
-        """Adds a HistoryNode to the history attribute of the Filter object
-        depending on the type of function specified.
-
-        :param function:
-            Input the function type to control the contents of the HistoryNode.
-        :type function: str
-        """
-        if self.history_count == 100:
-            current = self.history
-            for i in range(0, 50):
-                current = current.get_next()
-
-            current.next = None
-            self.history_count = 50
-
-        if function == "switch":
-            self.history.create_next(function,
-                                 [[self.table, self.key, self.copy_values()], \
-                                  self.values_valid, self.updated])
-        elif function == "add":
-            self.history.create_next(function,
-                                  [self.copy_filters(), \
-                                   self.values_valid, self.updated])
-
-        elif function in ["set", "update", "sort"]:
-            self.history.create_next(function,
-                                  [self.copy_values(), \
-                                   self.values_valid, self.updated])
-
-        elif function == "reset":
-            self.history.create_next(function,
-                                 [[self.copy_values(), self.copy_filters()], \
-                                   self.values_valid, self.updated])
-
-        self.history_count += 1
-
-    def undo(self, verbose=False):
-        """Undos last attribute-changing filter function.
-
-        :param verbose:
-            Set a boolean to control terminal output.
-        :type verbose: Boolean
-        """
-        if self.history_count == 0:
-            if verbose:
-                print("No results history.")
-        else:
-            current = self.history.remove_next()
-            if current.id in ["set", "update", "sort"]:
-                self.values = current.history[0]
-=======
     def setup(loader): 
         load_filter(self, loader)
     
@@ -348,7 +152,6 @@
             
         else:  
             self._filters[filter_left].append(where_clause)
->>>>>>> 18f1ef89
 
         self._updated = False
 
@@ -380,117 +183,21 @@
         if not self.check():
             return []
 
-<<<<<<< HEAD
-    def refresh(self):
-        """Validates the current set of values against the connected
-        MySQL database.
-        """
-        if not self.values or self.values_valid:
-            self.values_valid = True
-            return
-
-        self.values = self.db_graph.get_values(self.table, self.key,
-                                                values=self.values)
-        self.values_valid = True
-
-    def switch_table(self, raw_table, column=None, verbose=False):
-        """Changes the properties of the Filter object and transposes
-        all the values to that table.
-
-        :param raw_table:
-            Input a case-insensitive string for a TableNode id.
-        :type raw_table: str
-        :param verbose:
-            Set a boolean to control the terminal output.
-        :type verbose: Boolean
-        """
-        self.add_history("switch")
-
-        old_table = self.table
-        old_key = self.key
-
-        table = self.translate_table(raw_table)
-        table_node = self.db_graph.get_table(table)
-
-        if not self.values:
-            self.values = None
-
-        self.table = table
-        if column != None:
-            column = self.translate_field(column, table)
-            if not table_node.has_column(column):
-                raise ValueError(f"Column specified is not in {table}.")
-            self.key = column
-=======
         values = []
 
         if where == None:
             where_clauses = []
->>>>>>> 18f1ef89
         else:
             where_clauses = where
 
         if self.values != []:
             where_clauses.append(self.key.in_(self.values))
 
-<<<<<<< HEAD
-        self.values = self.db_graph.transpose_values(
-                                            old_table, self.table,
-                                            self.values,
-                                            start_column=old_key,
-                                            target_column=self.key)
-=======
         query = q.build_select(self.graph, [self._key], where=where_clauses)
->>>>>>> 18f1ef89
 
         if isinstance(order_by, Column):
             query = query.order_by(order_by)
 
-<<<<<<< HEAD
-        self.update()
-
-    def add_filter(self, raw_table, raw_field, operator, value, verbose=False):
-        """Adds to the filters attribute of the Filter object.
-
-        :param raw_table:
-            Input a case-insensitive string for a TableNode id.
-        :type raw_table: str
-        :param raw_field:
-            Input a case-insensitive string for a TableNode id.
-        :type raw_field: str
-        :param operator:
-            Input a operator string for a MySQL query.
-        :type operator: str
-        :param value:
-            Input a value string to filter for in a MySQL query.
-        :type value: str
-        :param verbose:
-            Set a boolean to control the terminal output.
-        :type verbose: Boolean
-        """
-        self.add_history("add")
-
-        table = self.translate_table(raw_table)
-        table_node = self.db_graph.get_table(table)
-
-        field = self.translate_field(raw_field, table)
-        self.check_operator(operator, table, field)
-
-
-        if field == table_node.show_primary_key():
-            print(f"Primary key {field} in {table} "
-                   "cannot be a field requested for filtering")
-            raise ValueError
-
-        elif table.lower() in self.filters.keys():
-            if field in (self.filters[table]).keys():
-                if operator in (self.filters[table])[field].keys():
-                    (self.filters[table])[field][operator].append(value)
-                else:
-                    (self.filters[table])[field][operator] =  [value]
-            else:
-                (self.filters[table])[field] = {operator : [value]}
-=======
         proxy = self.engine.execute(query)
         results = proxy.fetchall()
 
@@ -507,7 +214,6 @@
             column = self.graph.get_column(column)
         elif isinstance(column, Column):
             pass
->>>>>>> 18f1ef89
         else:
             raise TypeError
 
@@ -527,16 +233,7 @@
         if not self.values:
             return {}
 
-<<<<<<< HEAD
-        self.values = values
-        self.values_valid = False
-        self.updated = False
-
-    def update(self, verbose=False):
-        """Updates values list for the Filter object with the current filters.
-=======
         where_clause = (self.key.in_self.values)
->>>>>>> 18f1ef89
 
         query = q.build_select(self.graph, selectable, where=where_clause)
         proxy = self.engine.execute(query)
@@ -548,19 +245,9 @@
         if self._values_valid:
             return
 
-<<<<<<< HEAD
-        query_values = self.values
-
-        for table in self.filters.keys():
-            queries = self.build_queries(table)
-            if verbose:
-                print(f"Filtering {self.engine.url.database}.{table} for "
-                       + " and ".join(queries) + "...")
-=======
         values = self.build_values()
         self._values = values
         self._valid_values = True
->>>>>>> 18f1ef89
 
     def update(self):
         if not self._values_valid:
@@ -573,14 +260,8 @@
         values = self.build_values(where=where_clauses)
         self._values = values
 
-<<<<<<< HEAD
-        sort_column = self.translate_field(sort_column, self.table)
-        if verbose:
-            print(f"Sorting by '{sort_column}'...")
-=======
         self._updated = True
         self._valid_values = True
->>>>>>> 18f1ef89
 
     def sort(self, column):
         if isinstance(column, Column):
@@ -591,17 +272,9 @@
         else:
             raise
 
-<<<<<<< HEAD
-        :param verbose:
-            Sets a boolean to control terminal output.
-        :type verbose: Boolean
-        """
-        self.add_history("reset")
-=======
         values = self.build_values(order_by=order_by_clause)
         self._values = values
         self._values_valid = True
->>>>>>> 18f1ef89
 
     def reset(self):
         self._filters = {}
@@ -616,42 +289,6 @@
         if not self._values_valid:
             self.refresh()
 
-<<<<<<< HEAD
-        if verbose:
-            print(" " + "_"*57 + " ")
-            print("| %-20s" % \
-                 (f"{self.key} Results:") \
-                 + " "*36 + "|")
-            print("|" + "-"*57 + "|")
-            for row in range(0, len(self.values), 3):
-                result_row = self.values[row:row+3]
-                if len(result_row) == 3:
-                    print("| %-20s %-20s %-13s |" % \
-                         (result_row[0], result_row[1], result_row[2]))
-                elif len(result_row) == 2:
-                    print("| %-20s %-20s %-13s" % \
-                         (result_row[0], result_row[1], "") \
-                         + " " + "|")
-
-                elif len(result_row) == 1:
-                    print("| %-20s %-20s %-13s" % \
-                         (result_row[0], "", "") \
-                         + " " + "|")
-            print("|" + "_"*57 + "|")
-
-        return self.values
-
-    def hits(self, verbose=False):
-        """Returns the number of current values.
-
-        :param verbose:
-            Set a boolean to control terminal output.
-        :type verbose: Boolean
-        :return len(values):
-            Returns the an integer of the number of current values.
-        :type len(values): int
-        """
-=======
         print(" " + "_"*57 + " ")
         print("| %-20s" % \
              (f"{self.key.name} Results:") \
@@ -674,7 +311,6 @@
         print("|" + "_"*57 + "|")
    
     def hits(self):
->>>>>>> 18f1ef89
         if self.values == None:
             if verbose:
                 print("Database results currently empty.")
@@ -682,40 +318,7 @@
 
         if verbose:
             print(f"Database hits: {len(self.values)}")
-<<<<<<< HEAD
-        return len(self.values)
-
-    def group(self, raw_table, raw_field, verbose=False):
-        """Function that determines a grouping strategy based on
-        the characteristics of the given MySQL field.
-
-        :param raw_table:
-            Input a case-insensitive string for a TableNode id.
-        :type raw_table: str
-        :param raw_field:
-            Input a case-insensitive string for a ColumnNode id.
-        :type raw_field: str
-        :param verbose:
-            Set a boolean to control terminal output.
-        :type verbose: Boolean
-        :return groups:
-            Returns a two-dimensional list of primary key value strings.
-        :type groups: List[List[str]]
-        """
-        table = self.translate_table(raw_table)
-        table_node = self.db_graph.get_table(table)
-        field = self.translate_field(raw_field, table)
-        field_node = table_node.get_column(field)
-
-        if field_node.group in GROUP_OPTIONS:
-            if verbose:
-                print(f"Grouping by {field} in {table}...")
-
-            if field_node.group == "limited_set":
-                distinct_field = field
-=======
         return len(self._values)    
->>>>>>> 18f1ef89
 
     def group(self, column): 
         if isinstance(column, str):
@@ -723,91 +326,9 @@
         elif isinstance(column, Column):
             pass
         else:
-<<<<<<< HEAD
-            print(f"Grouping option by {field} is not supported.")
-            raise ValueError
-
-    def build_groups(self, table_node, field_node, distinct_field=None,
-                     verbose=False):
-        """Function that creates a two-dimensional array of values
-        from the results list separated by a field key.
-
-        :param table_node:
-            Input a TableNode representing a MySQL table.
-        :type table_node: TableNode
-        :param field_node:
-            Input a ColumnNode representing a MySQL field.
-        :type field_node: ColumnNode
-        :param distinct_field:
-            Input a string to control the MySQL distinct groupings.
-        :type distinct_field: str
-        :param verbose:
-            Set a boolean to control terminal output.
-        :type verbose: Boolean
-        :return groups:
-            Returns a two-dimensional list of primary key value strings.
-        :type groups: List[List[str]]
-
-        """
-        if not self.values:
-            return {}
-
-        if distinct_field == None:
-            distinct_field = field_node.id
-        distinct_values = \
-              self.db_graph.get_distinct(table_node.id, distinct_field)
-
-        if table_node.id != self.table:
-                assist_filter = self.copy()
-                assist_filter.switch_table(table_node.id)
-
-        groups = {}
-        for distinct_value in distinct_values:
-            query = f"{distinct_field}='{str(distinct_value)}'"
-
-            if table_node.id == self.table:
-                values = self.db_graph.get_values(
-                                                table_node.id,
-                                                self.key,
-                                                queries=[query],
-                                                values=self.values)
-
-            else:
-                values = self.db_graph.get_values(
-                                                assist_filter.table,
-                                                assist_filter.key,
-                                                queries=[query],
-                                                values=assist_filter.values)
-
-                values = self.db_graph.transpose_values(
-                                                table_node.id, self.table,
-                                                values,
-                                                target_column=self.key)
-
-                if self.values:
-                    values = list(set(values) & set(self.values))
-
-            if values:
-                groups[str(distinct_value)] = values
-                if verbose:
-                    print(f"...Group found for {field_node.id}="
-                          f"'{distinct_value}' "
-                          f"in {table_node.id}...")
-                    print("......Database hits in group: " + str(len(values)))
-
-        if field_node.null:
-            null_query = f"{field_node.id} IS NULL"
-            values = self.db_graph.get_values(table_node.id, field_node.id,
-                                               values_column=distinct_field,
-                                               queries=[null_query],
-                                               values=self.values)
-            if values:
-                groups["Null"] = values
-=======
             raise TypeError
 
         groups = self.transpose(column)
->>>>>>> 18f1ef89
 
         group_results = {}
         for group in groups:
@@ -818,421 +339,6 @@
         return group_results
 
     def build_num_set_distinct(self, table, field):
-<<<<<<< HEAD
-        """Helper function to generate a query for grouping values
-        by a numeric field
-
-        :param table:
-            Input a case-sensitive string for a MySQL table.
-        :type table: str
-        :param field:
-            Input a case-sensitive string for a MySQL column.
-        :type table: str
-        :return distinct_field:
-            Returns a string to control the MySQL distinct groupings.
-        :type distinct_field: str
-        """
-        range_query = (
-                f"SELECT round(log10(Max({field}) - Min({field}))) as pow "
-                f"FROM {table}")
-        range_pow = int(mysqldb.query_dict_list(range_query)[0]["pow"])
-        range_pow = 10**(range_pow-2)
-        distinct_field = f"round({field}/{range_pow})*{range_pow}"
-        return distinct_field
-
-    def copy(self):
-        """Function to return a duplicate object of the current Filter object.
-
-        :return duplicate_filter:
-            Returns a duplicate Filter object.
-        :type duplicate_filter: Filter
-        """
-        duplicate_filter = Filter(self.engine, table=self.table)
-        duplicate_filter.db_graph = self.db_graph
-        duplicate_filter.values = self.copy_values()
-
-        duplicate_filter.key = self.key
-
-        duplicate_filter.values_valid = self.values_valid
-        duplicate_filter.updated = self.updated
-
-        duplicate_filter.filters = self.copy_filters()
-
-        return duplicate_filter
-
-    def copy_values(self):
-        """Function to return a duplicate list of values of the current
-        Filter object.
-
-        :return values:
-            Returns a duplicate set of primary key value strings.
-        :type values: List[str]
-        """
-        values = None
-        if self.values != None:
-            values = self.values.copy()
-
-        return values
-
-    def copy_filters(self):
-        """Function to return a duplicate dictionary of filters of the current
-        Filter object.
-
-        :param duplicate_filters:
-            Returns a duplicate dict of filters.
-        :type duplicate_filters: Dict{Dict{Dict{List[str]}}}
-        """
-        duplicate_filters = {}
-        for table in self.filters.keys():
-            duplicate_filters[table] = {}
-            for field in self.filters[table].keys():
-                duplicate_filters[table].update({field: {}})
-                for operator in self.filters[table][field].keys():
-                    values = []
-                    for value in self.filters[table][field][operator]:
-                        values.append(value)
-                    duplicate_filters[table][field].update({operator : values})
-
-        return duplicate_filters
-
-    def write_csv(self, output_path, csv_name=None, verbose=False):
-        """Function to write a csv-file of the values of the current Filter
-        object.
-
-        :param output_path:
-            Input a valid Path object leading to a directory to store a csv.
-        :type output_path: Path
-        :param csv_name:
-            Input a string for the name of the csv_file.
-        :type csv_name: str
-        :param verbose:
-            Set a boolean to control terminal output.
-        :type verbose: Boolean
-        """
-        if csv_name == None:
-            date = time.strftime("%Y%m%d")
-            csv_name = f"{date}_filter"
-
-        csv_path = output_path.joinpath(f"{csv_name}.csv")
-        csv_version = 1
-
-        while(csv_path.exists()):
-            csv_version += 1
-            csv_path = output_path.joinpath(f"{csv_name}{csv_version}.csv")
-
-        if self.values == None:
-            if verbose:
-                print("Database results currently empty.")
-            return
-
-        if verbose:
-                print(f"...Writing {csv_path.name}.csv...")
-
-        csv_path.touch()
-        with open(csv_path, 'w', newline="") as csv_file:
-            csvwriter=csv.writer(csv_file, delimiter=",",
-                                 quotechar="|",
-                                 quoting=csv.QUOTE_MINIMAL)
-            for value in self.values:
-                csvwriter.writerow([value])
-
-def parse_filters(unparsed_filters):
-    """Helper function to return a two-dimensional array of filter parameters.
-
-    :param unparsed_filters:
-        Input a list of filter expressions to parse and split.
-    :type unparsed_filters: List[str]
-    :return filters:
-        Returns a two-dimensional array of filter parameters.
-    :type filters: List[List[str]]
-    """
-    filter_format = re.compile("\w+\.\w+[=<>!]+\w+", re.IGNORECASE)
-    filters = []
-    for filter in unparsed_filters:
-        if re.match(filter_format, filter) != None:
-            filters.append(re.split("\W+", filter) +\
-                           re.findall("[!=<>]+", filter))
-        else:
-            raise ValueError(f"Unsupported filtering format: '{filter}'")
-
-    return filters
-
-def parse_groups(unparsed_groups):
-    """Helper function to return a two-dimensional array of group parameters.
-
-    :param unparsed_groups:
-        Input a list of group expressions to parse and split.
-    :type unparsed_groups: List[str]
-    :return groups:
-        Returns a two-dimensional array of group parameters.
-    :type groups: List[List[str]]
-    """
-    group_format = re.compile("\w+\.\w+", re.IGNORECASE)
-    groups = []
-    for group in unparsed_groups:
-        if re.match(group_format, group) != None:
-            groups.append(re.split("\W+", group))
-        else:
-            raise ValueError(f"Unsupported grouping format: '{group}'")
-
-    return groups
-
-class HistoryNode:
-    """Filter history storage object."""
-    def __init__(self, id, history):
-        if not isinstance(id, str):
-            raise TypeError("id parameter must be a string object.")
-        self.id = id
-
-        self.history = history
-
-        self.next = None
-
-    def get_id(self):
-        """Function to return the id of the HistoryNode object.
-
-        :return id:
-            Returns the id string of the HistoryNode object.
-        :type id: str
-        """
-        return self.id
-
-    def get_history(self):
-        """Function to return the history of the HistoryNode object.
-
-        :return history:
-            Returns the history in a list of the HistoryNode object.
-        :type history: List[?]
-        """
-        return self.history
-
-    def has_next(self):
-        """Function to determine if the HistoryNode has a
-        HistoryNode reference.
-
-        :return has_next:
-            Returns a boolean of whether the HistoryNode has a next reference.
-        :type has_next: Boolean
-        """
-        has_next = (self.next!=None)
-        return has_next
-
-    def get_next(self):
-        """Function to return the referenced next HistoryNode.
-
-        :return next:
-            Returns the referenced HistoryNode.
-        :type next: HistoryNode
-        """
-        return self.next
-
-    def add_next(self, history_node):
-        """Function to set the next attribute of the current HistoryNode.
-
-        :param history_node:
-            Input a HistoryNode to reference.
-        :type history_node: HistoryNode
-        """
-        if not isinstance(history_node, HistoryNode):
-            raise TypeError("history_node parameter must be a string object.")
-        if not self.has_next():
-            self.next = history_node
-        else:
-            history_node.add_next(self.next)
-            self.next = history_node
-
-    def create_next(self, id, history):
-        """Function to create and set the next attribute of the
-        current HistoryNode.
-
-        :param id:
-            Input a id string for a new HistoryNode object.
-        :type id: str
-        :param history:
-            Input a list containing data for a new HistoryNode object.
-        :type history: List[?]
-        """
-        if not isinstance(id, str):
-            raise TypeError("id parameter must be a string object.")
-        next_node = HistoryNode(id, history)
-        self.add_next(next_node)
-
-        return next_node
-
-    def remove_next(self):
-        """Function to remove the current referenced next HistoryNode.
-
-        :return next_node:
-            Returns the removed HistoryNode.
-        :type next_node: HistoryNode
-        """
-        next_node = None
-        if self.has_next():
-            next_node = self.get_next()
-            self.next=None
-            if next_node.has_next():
-                new_next = next_node.get_next()
-                self.add_next(new_next)
-
-        return next_node
-
-class CmdFilter(cmd.Cmd):
-    """Filtering CmdLoop object."""
-    def __init__(self, engine):
-        super(CmdFilter, self).__init__()
-
-        self.engine = engine
-        db_filter = Filter(engine)
-        self.db_filter = db_filter
-
-        self.intro =\
-       f"""---------------Filtering in {engine.url.database}---------------
-        Type help or ? to list commands.\n"""
-        self.prompt = (f"({engine.url.database}) "
-                       f"({db_filter.table})"
-                       f"{engine.url.username}@localhost: ")
-
-    def preloop(self):
-        self.prompt = (f"({self.engine.url.database}) "
-                       f"({self.db_filter.table})"
-                       f"{self.engine.url.username}@localhost: ")
-
-    def do_add(self, *args):
-        """
-        Adds a filter to the current filtering object.
-        USAGE: add {table}.{field}{(=/!=/>/<)}{value}"""
-
-        try:
-            filters = parse_filters(args)
-            for filter in filters:
-                self.db_filter.add_filter(filter[0], filter[1],
-                                           filter[3], filter[2],
-                                           verbose=True)
-        except ValueError:
-            print("Filter not accepted.")
-
-    def do_update(self, *args):
-        """
-        Updates filtering object results list with current filters.
-        USAGE: update"""
-        self.db_filter.update(verbose=True)
-
-    def do_group(self, *args):
-        """
-        Groups current filtering object results.
-        USAGE: group {table}.{field}"""
-        try:
-            group = parse_groups([args[0]])
-            self.db_filter.group(group[0][0], group[0][1], verbose=True)
-
-        except ValueError:
-            print(f"Unsupported grouping format: '{args[0]}'")
-
-    def do_results(self, *args):
-        """
-        Shows current filter results.
-        USAGE: results"""
-        self.db_filter.results(verbose=True)
-
-    def do_hits(self, *args):
-        """
-        Displays the number of filtering object results.
-        USAGE: hits"""
-        self.db_filter.hits(verbose=True)
-
-    def do_switch(self, *args):
-        """
-        Switches the current table of the filtering object.
-        USAGE: switch {table}"""
-        self.db_filter.switch_table(args[0])
-
-    def do_reset(self, *args):
-        """
-        Resets filtering object results, filters, and history.
-        USAGE: reset"""
-        self.db_filter.reset()
-
-    def do_dump(self, *args):
-        """
-        Dumps results in a csv file at a given path.
-        USAGE: dump path/to/csv_folder"""
-        if args[0] != "":
-            output_path = Path(args[0])
-        else:
-            output_path = Path.cwd()
-
-        if output_path.is_dir():
-            try:
-                self.db_filter.write_csv(output_path, verbose=True)
-
-            except:
-                print(f"Csv-file writing in {output_path} failed.")
-
-        else:
-            print(f"{args[0]} is not a valid folder path.")
-
-    def do_set(self, *args):
-        """
-        Retrieves and sets results in a csv file at a given path.
-        USAGE: set path/to/existing/csv_file.csv"""
-        import_path = Path(args[0])
-        import_path = import_path.expanduser()
-        import_path = import_path.resolve()
-
-        if import_path.is_file():
-            try:
-                values = export_db.parse_value_list_input(import_path)
-                self.db_filter.set_values(values)
-                self.db_filter.refresh()
-
-            except:
-                print(f"Csv-file reading of {args[0]} failed.")
-        else:
-            print(f"{args[0]} is not a valid csv-file path.")
-
-    def do_show(self, *args):
-        """
-        Prints current characteristics of a table(s).
-        Leave empty to print the entire database.
-        USAGE: show {table}"""
-
-        if args[0] == "":
-            self.db_filter.db_graph.print_info()
-            return
-
-        try:
-            table = self.db_filter.translate_table(args[0])
-            table_node = self.db_filter.db_graph.get_table(table)
-            table_node.print_columns_info()
-
-        except ValueError:
-            pass
-
-    def do_undo(self, *args):
-        """
-        Undos last status change.
-        USAGE undo
-        """
-        self.db_filter.undo(verbose=True)
-
-    def do_clear(self, *args):
-        """
-        Clears display terminal.
-        USAGE: clear
-        """
-
-        os.system('cls' if os.name == 'nt' else 'clear')
-        print(self.intro)
-
-    def do_exit(self, *args):
-        """
-        Exits program entirely.
-        USAGE: exit
-        """
-        print("       Exiting...\n")
-
-        sys.exit(1)
-=======
         #// TO BE REIMPLEMENTED
         #range_query = (
         #        f"SELECT round(log10(Max({field}) - Min({field}))) as pow "
@@ -1263,4 +369,3 @@
             filters.update({filter : clauses})
 
         return filters
->>>>>>> 18f1ef89
