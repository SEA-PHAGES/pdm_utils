--- conflicted
+++ resolved
@@ -1,105 +1,6 @@
 """Object to provide a formatted filtering query
 for retrieving data from a SQL database."""
 
-<<<<<<< HEAD
-from Bio.Seq import Seq
-from Bio.SeqFeature import CompoundLocation, FeatureLocation
-from pdm_utils.functions import mysqldb
-from pdm_utils.classes import genome, cds, mysqlconnectionhandler
-from typing import List
-import cmd, readline, argparse, os, sys, re, string
-
-#Global file constants
-GROUP_OPTIONS = ["cluster2", "subcluster2",
-                 "status",  "hoststrain"]
-
-GROUP_OPTIONS_DICT = {"phage" : ["cluster2", "subcluster2",
-                                 "status",  "hoststrain"],
-                      "gene"  : []}
-
-def build_tables(sql_handle):
-    query = (
-        "SELECT DISTINCT TABLE_NAME FROM INFORMATION_SCHEMA.COLUMNS "
-       f"WHERE TABLE_SCHEMA='{sql_handle.database}'")
-    table_dicts = sql_handle.execute_query(query)
-
-    tables = {}
-    for data_dict in table_dicts:
-        table = data_dict["TABLE_NAME"]
-        column_dicts = sql_handle.execute_query(f"SHOW columns IN {table}")
-        column_list = []
-        for column_dict in column_dicts:
-            column_list.append((column_dict["Field"]))
-        tables.update({table.lower(): column_list})
-
-    del tables["version"]
-    return tables
-
-def build_primary_keys(table_list, sql_handle):
-    query = (
-        "SELECT "
-        "KCU.TABLE_NAME AS Table_Name, "
-        "KCU.CONSTRAINT_NAME AS Constraint_Name, "
-        "KCU.COLUMN_NAME AS Column_Name "
-        "FROM INFORMATION_SCHEMA.TABLE_CONSTRAINTS TC "
-        "JOIN INFORMATION_SCHEMA.KEY_COLUMN_USAGE KCU "
-        "ON KCU.CONSTRAINT_SCHEMA = TC.CONSTRAINT_SCHEMA "
-        "AND KCU.CONSTRAINT_NAME = TC.CONSTRAINT_NAME "
-        "AND KCU.TABLE_NAME = TC.TABLE_NAME "
-        "WHERE TC.CONSTRAINT_TYPE = 'PRIMARY KEY' "
-        "and TC.TABLE_NAME in ('" +\
-        "','".join(table_list) + "') "
-        "ORDER BY "
-        "KCU.TABLE_SCHEMA, KCU.TABLE_NAME, KCU.CONSTRAINT_NAME"
-        )
-    primary_key_dicts = sql_handle.execute_query(query)
-
-    primary_keys = {}
-    for dict in primary_key_dicts:
-        primary_keys.update({dict["Table_Name"] : dict["Column_Name"]})
-
-    return primary_keys
-
-def build_foreign_keys(tables, sql_handle):
-    query = (
-        "SELECT "
-        "INFORMATION_SCHEMA.KEY_COLUMN_USAGE.REFERENCED_TABLE_NAME, "
-        "INFORMATION_SCHEMA.KEY_COLUMN_USAGE.REFERENCED_COLUMN_NAME, "
-        "INFORMATION_SCHEMA.KEY_COLUMN_USAGE.TABLE_NAME, "
-        "INFORMATION_SCHEMA.KEY_COLUMN_USAGE.COLUMN_NAME "
-        "FROM INFORMATION_SCHEMA.KEY_COLUMN_USAGE "
-        "WHERE INFORMATION_SCHEMA.KEY_COLUMN_USAGE.REFERENCED_TABLE_NAME IS NOT NULL "
-        "AND INFORMATION_SCHEMA.KEY_COLUMN_USAGE.TABLE_SCHEMA= "
-        f"'{sql_handle.database}' "
-        "AND REFERENCED_TABLE_NAME IN ('" +\
-        "','".join(tables) + "') "
-        "AND TABLE_NAME IN ('" +\
-        "','".join(tables) + "') "
-        "ORDER BY INFORMATION_SCHEMA.KEY_COLUMN_USAGE.REFERENCED_TABLE_NAME")
-    foreign_key_dicts = sql_handle.execute_query(query)
-
-    foreign_keys = {}
-    for table in tables:
-        foreign_keys.update({table: []})
-
-    for dict in foreign_key_dicts:
-        foreign_keys[dict["REFERENCED_TABLE_NAME"]].append([
-            dict["REFERENCED_COLUMN_NAME"],
-            dict["TABLE_NAME"],
-            dict["COLUMN_NAME"]])
-
-    return foreign_keys
-
-def build_values_set(table, attribute, sql_handle):
-    query = f"SELECT {attribute} FROM {table}"
-    value_dicts = sql_handle.execute_query(query)
-
-    values = []
-    for dict in value_dicts:
-        values.append(dict[attribute])
-
-    return values
-=======
 import cmd
 import readline
 import os
@@ -120,7 +21,6 @@
                          "mediumint", "float",
                          "datetime", "double"]
 GROUP_OPTIONS = ["limited_set", "num_set", "str_set"]
->>>>>>> f33320d4
 
 class Filter:
     """MySQL database filtering object."""
@@ -143,17 +43,7 @@
             print(f"Table passed to filter is not in {sql_handle.database}")
             raise ValueError
 
-<<<<<<< HEAD
-        if values_list == []:
-           self.values = list(build_values_set(table,
-                                              self.primary_keys[table],
-                                              sql_handle))
-        else:
-           self.values = values_list
-        self.key = self.primary_keys[table]
-=======
         self.values = None
->>>>>>> f33320d4
 
         self.table = table
 
@@ -427,18 +317,6 @@
             Set a boolean to control the terminal output.
         :type verbose: Boolean
         """
-<<<<<<< HEAD
-        Refreshes values
-        """
-        query = (f"SELECT {self.key} "
-                 f"FROM {self.table} WHERE {self.key} IN "
-                 "('" + "','".join(self.values) + "')")
-
-        results_dicts = self.sql_handle.execute_query(query)
-        results = []
-        for result in results_dicts:
-            results.append(result[self.key])
-=======
         self.add_history("switch")
 
         table = self.translate_table(raw_table)
@@ -473,7 +351,6 @@
         :type verbose: Boolean
         """
         self.add_history("add")
->>>>>>> f33320d4
 
         table = self.translate_table(raw_table)
         table_node = self.db_tree.get_table(table)
@@ -524,16 +401,10 @@
             Set a boolean to control the terminal output.
         :type verbose: Boolean
         """
-<<<<<<< HEAD
-        queries = []
-        query_results = self.values
-        if len(query_results) == 0:
-=======
         self.add_history("update")
 
         self.refresh()
         if self.updated:
->>>>>>> f33320d4
             return
 
         if not self.filters:
@@ -545,29 +416,10 @@
         query_values = self.values 
        
         for table in self.filters.keys():
-<<<<<<< HEAD
-            for field in self.filters[table].keys():
-                queries.append(
-                   f"{field}='"+ \
-                    "','".join((self.filters[table])[field]) + "'")
-            if table == self.table:
-                if queries:
-                    query = (f"SELECT {self.key} FROM {table} WHERE " +\
-                              " and ".join(queries) + \
-                             f" and {self.key} IN ('" + \
-                              "','".join(query_results) + "')")
-
-                    if verbose:
-                        print(
-                        f"Filtering {table} in "
-                        f"{self.sql_handle.database} for "+\
-                               " and ".join(queries) + "...")
-=======
             queries = self.build_queries(table)
             if verbose:
                 print(f"Filtering {self.sql_handle.database}.{table} for "
                        + " and ".join(queries) + "...")
->>>>>>> f33320d4
 
             if table == self.table:
                 query_values = self.db_tree.build_values(
@@ -576,17 +428,6 @@
                                                 values=query_values)
 
             else:
-<<<<<<< HEAD
-                    transposed_values = self.transpose(
-                                                query_results, table, field,
-                                                queries, verbose=verbose)
-                    if transposed_values:
-                        query_results = transposed_values
-
-            queries = []
-            if not query_results:
-                break
-=======
                 key = self.db_tree.get_table(table).primary_key.id
                 untransposed_values = self.db_tree.build_values(
                                                 table, key,
@@ -615,7 +456,6 @@
         """
         if not self.values:
             return
->>>>>>> f33320d4
 
         self.add_history("sort")
 
@@ -632,25 +472,8 @@
         
         self.values = query_results
 
-<<<<<<< HEAD
-    def sort(self, sort_field, verbose=False):
-        sort_field = self.translate_field(sort_field)
-        if sort_field in self.tables[self.table]:
-            if verbose:
-                print(f"Sorting by '{sort_field}'...")
-            query = (f"SELECT {self.key} "
-                     f"FROM {self.table} WHERE {self.key} IN "
-                      "('" + "','".join(self.values) + "') "
-                     f"ORDER BY {sort_field}")
-            query_results = []
-            for result in self.sql_handle.execute_query(query):
-                query_results.append(result[self.key])
-
-            self.values = query_results
-=======
     def reset(self, verbose=False):
         """Resets created queries and filters for the Filter object.
->>>>>>> f33320d4
 
         :param verbose:
             Sets a boolean to control terminal output.
@@ -663,38 +486,8 @@
         self.values_valid = True
         self.updated = True
 
-<<<<<<< HEAD
-        elif (traversal_path[-1])[0] == self.table:
-            initial_query = (
-                    f"SELECT {self.primary_keys[table]} FROM {table} "
-                    f"WHERE " +\
-                     " and ".join(queries))
-            current_key = self.primary_keys[table]
-            current_table = table
-            current_results = []
-            results_dicts = self.sql_handle.execute_query(initial_query)
-            for dict in results_dicts:
-                current_results.append(dict[self.primary_keys[table]])
-
-            for connection_key in traversal_path:
-                if current_key != connection_key[1]:
-                    query = (
-                        f"SELECT {connection_key[1]} FROM "
-                        f"{current_table} "
-                        f"WHERE {current_key} IN ('" +\
-                         "','".join(current_results) + "')")
-                    results_dicts = self.sql_handle.execute_query(query)
-                    current_results = []
-                    for dict in results_dicts:
-                        current_results.append(dict[connection_key[1]])
-                current_key = connection_key[1]
-                current_table = connection_key[0]
-
-            return list(set(query_results) & set(current_results))
-=======
         if verbose:
             print("Results and filters cleared.")
->>>>>>> f33320d4
 
     def results(self, verbose=False):
         """Returns the current list of valid values.
@@ -844,18 +637,8 @@
         :type groups: List[List[str]]
 
         """
-<<<<<<< HEAD
-        Resets created queries and filters
-        for the Filter object
-        """
-        self.values = list(mysqldb.create_phage_id_set(self.sql_handle))
-        self.history = []
-        if verbose:
-            print("Results and results history cleared.")
-=======
         if not self.values:
             return {}
->>>>>>> f33320d4
 
         if distinct_field == None:
             distinct_field = field_node.id
@@ -960,18 +743,6 @@
             Returns a duplicate Filter object.
         :type duplicate_filter: Filter
         """
-<<<<<<< HEAD
-        if field in GROUP_OPTIONS_DICT[self.table]:
-            return self.group_str_qualitative(field)
-        else:
-            if verbose:
-                print(f"Grouping option by {field} is not supported.")
-
-    def group_str_qualitative(self, field_name):
-        """
-        Helper function that groups qualitative
-        values into a two-dimensional array
-=======
         duplicate_filter = Filter(self.sql_handle, table=self.table)
         duplicate_filter.db_tree = self.db_tree
         duplicate_filter.values = self.copy_values()
@@ -992,46 +763,11 @@
         :return values:
             Returns a duplicate set of primary key value strings.
         :type values: List[str]
->>>>>>> f33320d4
         """
         values = None
         if self.values != None:
             values = self.values.copy()
 
-<<<<<<< HEAD
-        groups = {}
-        for key in group_set:
-            groups.update({key: []})
-
-        for group in group_set:
-            query =(f"SELECT {self.key} FROM {self.table} "
-                    f"WHERE {field_name}='{group}'"+\
-                    f" and {self.key} IN " + "('" + \
-                     "','".join(self.values) + "')")
-            results_dicts = self.sql_handle.execute_query(query)
-            if results_dicts != ():
-                results_list = []
-                for result_dict in results_dicts:
-                     results_list.append(result_dict[self.key])
-                groups[group] = results_list
-
-        groups.update({"None": []})
-
-        query =(f"SELECT {self.key} FROM {self.table} "
-                f"WHERE {field_name} is NULL "
-                f"and {self.key} IN" + "('" + \
-                 "','".join(self.values) + "')")
-        results_dicts = self.sql_handle.execute_query(query)
-        if results_dicts != ():
-            results_list = []
-            for result_dict in results_dicts:
-                results_list.append(result_dict[self.key])
-            groups["None"] = results_list
-
-        return groups
-
-    def interactive(self, sql_handle = None):
-=======
         return values
 
     def copy_filters(self):
@@ -1041,7 +777,6 @@
         :param duplicate_filters:
             Returns a duplicate dict of filters.
         :type duplicate_filters: Dict{Dict{Dict{List[str]}}}
->>>>>>> f33320d4
         """
         duplicate_filters = {}
         for table in self.filters.keys():
@@ -1077,60 +812,6 @@
         csv_path = output_path.joinpath(f"{csv_name}.csv")
         csv_version = 1
 
-<<<<<<< HEAD
-        self.tables_dict = build_tables(sql_handle)
-        self.foreign_keys_dict = build_foreign_keys(self.tables_dict.keys(),
-                                                    sql_handle)
-        self.primary_keys = build_primary_keys(self.tables_dict.keys(),
-                                               sql_handle)
-
-
-        self.root = Node(sql_handle.database)
-        self.tables = []
-        table_node_dictionary = {}
-        for table in self.tables_dict.keys():
-            table_node = self.root.create_child(table)
-            table_node_dictionary.update({table: table_node})
-        self.table_refs = table_node_dictionary
-        for table in self.foreign_keys_dict.keys():
-            for foreign_key in self.foreign_keys_dict[table]:
-                foreign_key_node = (table_node_dictionary[table]).\
-                                        create_child(foreign_key[0])
-                table_node_dictionary[foreign_key[1]].add_child(
-                                        foreign_key_node)
-
-    def find_path(self, current_table, target_table, current_path=None):
-        if current_path == None:
-            current_path = [[current_table, self.primary_keys[current_table]]]
-
-        previous_tables = []
-
-        for previous in current_path:
-            previous_tables.append(previous[0])
-
-        if current_table == target_table:
-            return current_path
-
-        current_node = self.table_refs[current_table]
-        for child_node in current_node.children:
-            for parent_node in child_node.parents:
-                if parent_node.id not in previous_tables and\
-                                            parent_node.id != current_table:
-                    path = current_path.copy()
-                    path.append([parent_node.id, child_node.id])
-                    path = self.find_path(parent_node.id, target_table,
-                                          path)
-                    if path != None:
-                        if (path[-1])[0] == target_table:
-                            return path
-
-class Node:
-    def __init__(self, id, parents=None, children=None):
-        if parents == None:
-            self.parents = []
-        else:
-            self.parents = parents
-=======
         while(csv_path.exists()):
             csv_version += 1
             csv_path = output_path.joinpath(f"{csv_name}{csv_version}.csv")
@@ -1139,7 +820,6 @@
             if verbose: 
                 print("Database results currently empty.")
             return
->>>>>>> f33320d4
 
         if verbose:
                 print(f"...Writing {csv_path.name}.csv...")
@@ -1216,23 +896,6 @@
     def get_history(self):
         """Function to return the history of the HistoryNode object.
 
-<<<<<<< HEAD
-    def create_child(self, child_id):
-        child_node = Node(child_id)
-        self.add_child(child_node)
-        return child_node
-
-class Cmd_Filter(cmd.Cmd):
-    def __init__(self, db_filter=None, sql_handle=None):
-        super(Cmd_Filter, self).__init__()
-        self.filter = db_filter
-        self.sql_handle = sql_handle
-        self.intro =\
-        """---------------Database Search and Query---------------
-        Type help or ? to list commands.\n"""
-        self.prompt = "(database) (filter)user@localhost: "
-        self.data = None
-=======
         :return history:
             Returns the history in a list of the HistoryNode object.
         :type history: List[?]
@@ -1242,7 +905,6 @@
     def has_next(self):
         """Function to determine if the HistoryNode has a
         HistoryNode reference.
->>>>>>> f33320d4
 
         :return has_next:
             Returns a boolean of whether the HistoryNode has a next reference.
@@ -1469,30 +1131,10 @@
 
 if __name__ == "__main__":
     sql_handle = mysqlconnectionhandler.MySQLConnectionHandler()
-<<<<<<< HEAD
-    sql_handle._username = "root"
-    sql_handle._password = "phage"
-    sql_handle.database = "Actino_Draft"
-
-    #db_filter = Filter(sql_handle, table="phage")
-    #db_filter.add_filter("phage", "hoststrain", "Gordonia", verbose=True)
-    #db_filter.add_filter("gene", "notes", "antirepressor", verbose=True)
-    #db_filter.update()
-    #db_filter.sort("PhageID")
-    #db_filter.results(verbose=True)
-
-    #db_filter = Filter(sql_handle, table="gene")
-    #db_filter.add_filter("gene", "notes", "antirepressor",verbose=True)
-    #db_filter.add_filter("phage", "hoststrain", "gordonia", verbose=True)
-    #db_filter.update()
-    #db_filter.sort("GeneID", verbose=True)
-    #db_filter.results(verbose=True)
-=======
     sql_handle.database = input("Please enter database name: ")
     sql_handle.get_credentials()
     sql_handle.validate_credentials()
     cmd_filter = CmdFilter(sql_handle)
     cmd_filter.cmdloop()
 
-    
->>>>>>> f33320d4
+    