--- conflicted
+++ resolved
@@ -19,11 +19,7 @@
 from Bio.SeqRecord import SeqRecord
 from Bio.SeqFeature import SeqFeature
 from pdm_utils.classes import genome, cds, mysqlconnectionhandler, filter
-<<<<<<< HEAD
-from pdm_utils.functions import flat_files, mysqldb #, basic
-=======
 from pdm_utils.functions import flat_files, phamerator 
->>>>>>> f33320d4
 
 # Valid file formats using Biopython
 BIOPYTHON_CHOICES = ["gb", "fasta", "clustal", "fasta-2line", "nexus",
@@ -343,7 +339,7 @@
           f"Retrieving {data_name} data from {sql_handle.database}...")
 
     if table == "phage":
-        genomes = mysqldb.parse_genome_data(
+        genomes = phamerator.parse_genome_data(
                                 sql_handle,
                                 phage_id_list=values,
                                 phage_query="SELECT * FROM phage",
@@ -598,7 +594,7 @@
     """
 
     try:
-        def _sorting_key(cds_feature): return cds_feature.start
+        def _sorting_key(cds_feature): return cds_feature.left
         phage_genome.cds_features.sort(key=_sorting_key)
     except:
         if phage_genome == None:
@@ -621,7 +617,7 @@
         "Version" and "SchemaVersion"
     """
 
-    database_versions_list = mysqldb.retrieve_data(
+    database_versions_list = phamerator.retrieve_data(
             sql_handle, query='SELECT * FROM version')
     return database_versions_list[0]
 
@@ -939,7 +935,7 @@
 
     cds_list = []
     for data_dict in result_list:
-        cds_list.append(mysqldb.parse_gene_table_data(data_dict))
+        cds_list.append(phamerator.parse_gene_table_data(data_dict))
 
     return cds_list
 
