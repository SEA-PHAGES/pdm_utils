--- conflicted
+++ resolved
@@ -1,6 +1,6 @@
-"""Functions for converting a local SQL database query for a selction of phages
+"""Functions for converting a local SQL database query for a selction of phages 
 to formatted files"""
-"""Pipeline for converting a database, filtered for some phages, and writing
+"""Pipeline for converting a database, filtered for some phages, and writing 
 appropriate output files"""
 
 from Bio import SeqIO
@@ -18,24 +18,11 @@
 
 #Global file constant
 file_format_choices = ["gb", "fasta", "clustal", "embl",
-                       "fasta-2line", "fastq", "fastq-solexa",
-                       "fastq-illumina","ig", "igmt", "nexus",
-                       "phd", "phylip", "pir", "seqxml","sff",
+                       "fasta-2line", "fastq", "fastq-solexa", 
+                       "fastq-illumina","ig", "igmt", "nexus", 
+                       "phd", "phylip", "pir", "seqxml","sff", 
                        "stockholm", "tab", "qual"]
 def run_file_export(unparsed_args_list):
-<<<<<<< HEAD
-    """Uses parsed args to run the entirety of the file export pipeline
-    """
-
-    args = parse_file_export_args(unparsed_args_list)
-
-    if args.import_table:
-        phage_filter_list = \
-                    parse_phage_list_input(args.import_table[0])
-    elif args.single_genomes:
-        phage_filter_list = \
-                    parse_phage_list_input(args.single_genomes)
-=======
     """
     Uses parsed args to run the entirety of the file export pipeline
     :param unparsed_args_list:
@@ -67,7 +54,6 @@
                             phage_filter_list=phage_list, verbose=args.verbose, 
                             csv_export=csvx, ffile_export=ffx, db_export=dbx,
                             filters=filters, groups=args.groups)
->>>>>>> aacca535
     else:
         pass
 
@@ -191,52 +177,6 @@
                         filters=[], groups=[],
                         ix=False, csvx=False, dbx=False, ffx=False)
 
-<<<<<<< HEAD
-        sql_handle = establish_database_connection(args.database)
-
-        execute_file_export(args.file_format, sql_handle, phage_filter_list,
-                            args.export_directory, args.folder_name,
-                            verbose=args.verbose, csv_log=args.csv_log)
-    else:
-        interactive_filter = Cmd_Export(file_format=args.file_format,
-                                        database=args.database,
-                                        phage_filter_list=phage_filter_list,
-                                        sql_handle=None,
-                                        export_directory_name=args.folder_name,
-                                        export_directory_path=\
-                                                        args.export_directory)
-
-        interactive_filter.cmdloop()
-
-def execute_file_export(file_format, sql_handle, phage_filter_list,
-                        export_path, folder_name,
-                        verbose=False, csv_log=False):
-    """Executes the entirety of the file export pipeline by calling its
-       various functions
-
-       :param file_format:
-            Input a recognized SeqIO file format.
-       :type file_format: str:
-       :param database:
-            Input the name of the local phameratory database.
-       :type database: str:
-       :param phage_filter_list:
-            Input a list of names of phages.
-       :type phage_filter_list: List[str]
-       :param export_directory_path:
-            Input the path for the created directory.
-       :type export_path: Path:
-       :param folder_name:
-            Input the name for the created directory.
-       :type export_directory_name: str:
-       :param verbose:
-            Input a toggle for optional printed statements.
-       :type verbose: Boolean:
-       :param csv_log:
-            Input a toggle for an optional csv log.
-       :type csv_log: Boolean:
-       """
-=======
     parsed_args = parser.parse_args(unparsed_args_list[2:])
     return parsed_args
 
@@ -355,7 +295,6 @@
             Input a name for the file export name option.
         :type data_name: str
     """
->>>>>>> aacca535
 
     if verbose:
         print(
@@ -375,27 +314,10 @@
         if verbose:
             print(f"Converting {gnm.name}...")
         seqrecords.append(flat_files.genome_to_seqrecord(gnm))
-<<<<<<< HEAD
-
-    if verbose:
-        print("Retrieving database version...")
-    db_version = retrieve_database_version(sql_handle)
-
-=======
->>>>>>> aacca535
     if verbose:
         print("Appending database version...")
     for record in seqrecords:
         append_database_version(record, db_version)
-<<<<<<< HEAD
-
-    seqrecord_to_file(seqrecords,
-                      file_format,
-                      export_path,
-                      export_dir_name=folder_name,
-                      verbose=verbose)
-=======
->>>>>>> aacca535
 
     write_seqrecord(seqrecords, 
                     file_format, 
@@ -403,19 +325,6 @@
                     export_dir_name=folder_name,
                     verbose=verbose)
 
-<<<<<<< HEAD
-def parse_file_export_args(unparsed_args_list):
-    """Verifies the correct arguments are selected
-    for database to file
-    :param unparsed_args_list:
-        Input a series of unparsed args
-    :type unparsed_args_list: list[str]:
-    :return parsed_args:
-        Returns an Argument Parser object
-        containing attributes with the
-        parsed arguments
-    :type parsed_args: ArgumentParser:
-=======
 def execute_csvx_export(sql_handle, db_filter, 
                         export_path, folder_name, db_version, 
                         verbose=False, data_name="database"):
@@ -447,92 +356,11 @@
         :param data_name:
             Input a name for the file export name option.
         :type data_name: str
->>>>>>> aacca535
     """
     if verbose:
         print(
           f"Retrieving {data_name} data from {sql_handle.database}...")
 
-<<<<<<< HEAD
-    DATABASE_TO_FILE_HELP =(" Pipeline to export SQL database\
-            data to formatted text files")
-    DATABASE_HELP = ("Name of the MySQL database to import the genomes.")
-    FILE_FORMAT = ("""
-        Type of file to be exported into a directory
-        The following are standard file export format options:
-            -gb is the standard GenBank flat file format
-            -fasta is a generic file containing a sequence
-                and an information header
-        """)
-
-    IMPORT_TABLE_HELP = """
-        Path to the CSV-formatted table containing
-        instructions to process each genome.
-        Structure of genome data table:
-            1. --IGNORED-- Unused column
-            2. PhageID
-            3. Host genus
-            4. Cluster
-            5. Subcluster
-            6. Annotation status
-            7. Gene description field (product, note, function)
-            9. Accession
-        """
-    SINGLE_GENOMES_HELP = "Input the name of a single genome or"
-    "multiple genomes to be exported"
-    ALL_HELP = "Automatically selects all genomes"
-    "from a database to be exported"
-
-    VERBOSE_HELP = "Runs file export with minimal interactivity:" \
-            "Complete print statements but no filtering options"
-    INTERACTIVE_HELP = "Runs file export with complete interactiviy:" \
-           " Loads interactive menu to perform file_export."
-    EXPORT_DIRECTORY_HELP =\
-            "Input the path of the directory to store export files"
-    FOLDER_NAME_HELP =\
-            "Input the name of the folder which will contain the export files"
-
-    CSV_LOG_HELP =\
-            "Toggle to export a log file with data from the exported genomes"
-
-
-    parser = argparse.ArgumentParser(description = DATABASE_TO_FILE_HELP)
-    parser.add_argument("-db", "--database", type=str,
-                        help=DATABASE_HELP, default=None)
-    parser.add_argument("-ff", "--file_format", type=str, help=FILE_FORMAT,
-                            default = "gb", choices=file_format_choices)
-
-
-    phage_list_input_args = parser.add_mutually_exclusive_group()
-    phage_list_input_args.add_argument("-tin", "--import_table",
-                                       nargs=1, type=convert_file_path,
-                                       help=IMPORT_TABLE_HELP)
-    phage_list_input_args.add_argument("-sgin", "--single_genomes",
-                                       nargs='+', type=str,
-                                       help=SINGLE_GENOMES_HELP)
-    phage_list_input_args.add_argument("-a", "--all",
-                                       help = ALL_HELP, action ='store_true')
-
-    parser.add_argument("-v", "--verbose",
-                        default=False,
-                        help=VERBOSE_HELP,
-                        action='store_true')
-    parser.add_argument("-i", "--interactive",
-                        default=False,
-                        help=INTERACTIVE_HELP,
-                        action='store_true')
-    parser.add_argument("-dir", "--export_directory",
-                        default=Path.cwd(), type=convert_dir_path,
-                        help=EXPORT_DIRECTORY_HELP)
-    parser.add_argument("-name", "--folder_name",
-                        default="file_export", type=str,
-                        help=FOLDER_NAME_HELP)
-    parser.add_argument("-log", "--csv_log",
-                        help=CSV_LOG_HELP, action='store_true')
-    parsed_args = parser.parse_args(unparsed_args_list[2:])
-
-    return(parsed_args)
-=======
     genomes = phamerator.parse_genome_data(
                       sql_handle,
                       phage_id_list=db_filter.results(
@@ -545,7 +373,6 @@
     write_csv(genomes, export_path, export_dir_name=folder_name, 
               csv_name=\
                  f"{sql_handle.database}_{data_name}")
->>>>>>> aacca535
 
 def csvx_grouping(sql_handle, group_path, group_list, db_filter, 
                   verbose=False):
@@ -621,11 +448,11 @@
         return path_object
     elif path_object.resolve().exists():
         path_object = path_object.resolve()
-
+    
     print("String input failed to be converted to a working Path object " \
           "Path does not exist")
 
-    raise ValueError
+    raise ValueError 
 
 def convert_dir_path(path: str):
     """
@@ -680,7 +507,7 @@
     return filters
 
 @singledispatch
-def parse_phage_list_input(phage_list_input):
+def parse_phage_list_input(phage_list_input): 
     """Helper function to populate the filter list for a SQL query
     :param phage_list_input:
         Input a list of phage names.
@@ -704,7 +531,7 @@
     return phage_list_input
 
 def establish_database_connection(database_name: str):
-    """Creates a mysqlconnectionhandler object
+    """Creates a mysqlconnectionhandler object 
     and populates its credentials
 
     :param tag database_name:
@@ -723,12 +550,12 @@
     except:
         print(f"SQL connection to database {database_name}"
             "with username and password failed")
-        raise RuntimeError
+        raise RuntimeError 
 
     return sql_handle
-
+    
 def set_cds_seqfeatures(phage_genome: genome.Genome):
-    """Helper function that queries for and returns
+    """Helper function that queries for and returns 
     cds data from a SQL database for a specific phage
 
     :param phage_genome:
@@ -760,7 +587,7 @@
     :returns:
         database_versions_list(dictionary) is a dictionary
         of size 2 that contains values tied to keys
-        "Version" and "SchemaVersion"
+        "version" and "schema_version"
     """
 
     database_versions_list = phamerator.retrieve_data(
@@ -768,7 +595,7 @@
     return database_versions_list[0]
 
 def append_database_version(genome_seqrecord: SeqRecord, version_data: Dict):
-    """Helper function that appends the working database version
+    """Helper function that appends the working database version 
     in a comment within a SeqFeature annotation
 
     :param genome_seqfeature:
@@ -788,14 +615,9 @@
     try:
         genome_seqrecord.annotations["comment"] =\
                 genome_seqrecord.annotations["comment"] + (
-<<<<<<< HEAD
-                    "Database Version: {}; Schema Version: {}".format(\
-                            version_data["Version"], version_data["SchemaVersion"]),)
-=======
                     "Database Version: {}; Schema Version: {}".format(
                                         version_data["version"], 
                                         version_data["schema_version"]),)
->>>>>>> aacca535
     except:
         if isinstance(genome_seqrecord, SeqRecord):
             raise ValueError
@@ -804,17 +626,10 @@
             raise TypeError
         raise
 
-<<<<<<< HEAD
-def seqrecord_to_file(seqrecord_list: List[SeqRecord],
-                           file_format: str,
-                           export_path: Path,
-                           export_dir_name="file_export",
-=======
 def write_seqrecord(seqrecord_list: List[SeqRecord], 
                            file_format: str,
                            export_path: Path, 
                            export_dir_name="export",
->>>>>>> aacca535
                            verbose=False):
     """Outputs files with a particuar format from a SeqRecord list
 
@@ -842,17 +657,17 @@
             is not a valid path")
         raise ValueError
 
-    try:
+    try: 
         export_path = export_path.joinpath(export_dir_name)
         if verbose:
             print("Resolving current export directory status...")
         if not export_path.is_dir():
             export_path.mkdir()
     except:
-        print("Mkdir function failed to"
+        print("Mkdir function failed to" 
               f" create database_export_output directory in {export_path}")
-        raise ValueError
-
+        raise ValueError 
+    
     if verbose:
         print("Writing selected data to files...")
     for record in seqrecord_list:
@@ -876,44 +691,6 @@
     csv_path = Path(os.path.join(export_path, f"{csv_name}.csv"))
     csv_version = 1
 
-<<<<<<< HEAD
-    while(log_path.exists()):
-        logversion += 1
-        log_path = Path(os.path.join(export_path, f"log{logversion}.csv"))
-
-    csv_format = []
-    csv_format.append(["PhageID",
-                       "Accession",
-                       "Name",
-                       "HostStrain",
-                       "SequenceLength",
-                       "DateLastModified",
-                       "Notes",
-                       "GC",
-                       "Cluster",
-                       "Subcluster",
-                       "Status",
-                       "RetrieveRecord",
-                       "AnnotationQC",])
-    for gnm in genome_list:
-        csv_format.append([gnm.id,
-                           gnm.accession,
-                           gnm.name,
-                           gnm.host_genus,
-                           gnm.length,
-                           gnm.date,
-                           gnm.description,
-                           gnm.gc,
-                           gnm.cluster,
-                           gnm.subcluster,
-                           gnm.annotation_status,
-                           gnm.retrieve_record,
-                           gnm.annotation_author])
-    log_path.touch()
-    with open(log_path, 'w', newline="") as csv_file:
-        logwriter = csv.writer(csv_file, delimiter=",",
-                               quotechar = "|",
-=======
     while(csv_path.exists()):
         csv_version += 1
         csv_path = export_path.joinpath(f"{csv_name}{csv_version}.csv")
@@ -950,7 +727,6 @@
     with open(csv_path, 'w', newline="") as csv_file:
         csvwriter = csv.writer(csv_file, delimiter=",", 
                                quotechar = "|", 
->>>>>>> aacca535
                                quoting = csv.QUOTE_MINIMAL)
         for row in csv_data:
             csvwriter.writerow(row)
@@ -1000,13 +776,13 @@
         self.data = None
 
     def preloop(self):
-
+        
         if self.database == None:
             print("---------------------Database Login ---------------------")
             self.database = input("MySQL database: ")
 
         if self.sql_handle == None or \
-           self.sql_handle.database != self.database:
+           self.sql_handle.database != self.database:  
             self.sql_handle = establish_database_connection(self.database)
 
         self.prompt = "({}) (export){}@localhost: ".\
@@ -1061,12 +837,12 @@
                     Changed format to {}.\n".format(self.file_format))
         else:
             print("File format not supported.\n")
-
+        
     def folder_directory_path(self):
         """Sets the export directory name for genome export
         USAGE: format
         """
-
+        
         path = Path(input("Export Directory Path: "))
         if path.resolve():
             self.directory_path = path
@@ -1079,7 +855,7 @@
         USAGE: format
         """
 
-        self.directory_name = input("Export Directory Name: ")
+        self.directory_name = input("Export Directory Name: ") 
 
     def folder_export(self, *args):
         """Exit interface and finish exporting files
@@ -1089,17 +865,17 @@
                 Initiating Export...\n")
         execute_file_export(self.file_format, self.sql_handle,
                                 self.phage_filter_list, self.directory_path,
-                                self.directory_name,
+                                self.directory_name, 
                                 verbose=False, csv_log=False)
 
-    def do_clear(self, *args):
+    def do_clear(self, *args):        
         """Clears display terminal
         USAGE: clear
         """
 
         os.system('cls' if os.name == 'nt' else 'clear')
         print(self.intro)
-
+       
     def do_exit(self, *args):
         """Exits program entirely without returning values
         USAGE: exit
