"""Collection of constants and dictionaries used for maintaining the phage
database."""

from Bio.Alphabet import IUPAC
from Bio.Seq import Seq
from datetime import datetime, date

<<<<<<< HEAD
# pdm_utils is compatible with this schema version.
CODE_SCHEMA_VERSION = 10
=======
# pdm_utils is compatibile with this schema version.
CODE_SCHEMA_VERSION = 11
>>>>>>> fa812ea7

CURRENT_DATE = date.today().strftime("%Y%m%d")

IMPORT_TABLE_STRUCTURE = {
    "order": [
                    "type",
                    "phage_id",
                    "description_field",
                    "eval_mode",
                    "host_genus",
                    "cluster",
                    "subcluster",
                    "accession",
                    "annotation_author",
                    "retrieve_record",
                    "annotation_status"],
    "required": {
                    "type",
                    "phage_id"},
    "optional": {
                    "description_field",
                    "eval_mode",
                    "host_genus",
                    "cluster",
                    "subcluster",
                    "annotation_status",
                    "annotation_author",
                    "accession",
                    "retrieve_record"},
    "valid_ticket": {
                    "type",
                    "phage_id",
                    "description_field",
                    "eval_mode"},
    "valid_retain": {
                    "host_genus",
                    "cluster",
                    "subcluster",
                    "annotation_author",
                    "annotation_status",
                    "accession",
                    "retrieve_record"},
    "valid_retrieve": {
                    "host_genus",
                    "cluster",
                    "subcluster",
                    "accession"},
    "valid_add": {
                    "host_genus",
                    "cluster",
                    "subcluster",
                    "annotation_author",
                    "annotation_status",
                    "accession",
                    "retrieve_record"},
    "valid_parse": {
                    "host_genus",
                    "accession"},
    "keywords": {"parse", "retrieve", "retain", "none"}
}

NAME_SUFFIX = "_Draft"
ANNOTATION_STATUS_SET = {"draft", "final", "unknown"}
ANNOTATION_AUTHOR_SET = {0, 1}
RETRIEVE_RECORD_SET = {0, 1}
EMPTY_DATE = datetime.strptime("1/1/0001 00:00:00", "%m/%d/%Y %H:%M:%S")

# Some locus tags have "PHIRE", but this should not be the case.
LOCUS_TAG_PREFIX_SET = {"SEA", "PBI"}
EMPTY_GENOME_SEQ = Seq("", IUPAC.ambiguous_dna)
EMPTY_PROTEIN_SEQ = Seq("", IUPAC.protein)

# Common list of values that represent empty or null values.
EMPTY_SET = {"",
             "none",
             "null",
             None,
             "not applicable",
             "na",
             "n/a",
             "0",
             0,
             EMPTY_DATE}

# Set up dna and protein alphabets to verify sequence integrity
DNA_ALPHABET = set(IUPAC.IUPACUnambiguousDNA.letters)
PROTEIN_ALPHABET = set(IUPAC.protein.letters)


# Set of all types of allowable ticket actions using this script.
# Add = add a new genome without removing another.
# Remove = delete a genome without adding another.
# Replace = delete a genome and replace it with another.
# Update = make changes to one or more fields related to a genome
# already present in the database (e.g. HostGenus, Cluster, Subcluster, etc.)
IMPORT_TICKET_TYPE_SET = {"add", "replace"}

# Create set of most common gene description genbank qualifiers.
DESCRIPTION_FIELD_SET = {"product", "note", "function"}

# List of names that represent authors that have control over
# a genome record annotations. This constant is stored as a list
# so that multiple names can be stored, if needed.
AUTHOR_SET = {"hatfull"}


# Settings to access data through the PhagesDB API.
API_PREFIX = "https://phagesdb.org/api/phages/"
API_SUFFIX = "/?format=json"
API_HOST_GENERA = "https://phagesdb.org/api/host_genera/"
API_CLUSTERS = "https://phagesdb.org/api/clusters/"

# API at PhagesDB has you specify how many results to return.
# 1 page at length 7500 will return everything for a few years.
API_SEQUENCED = ("https://phagesdb.org/api/sequenced_phages/"
                 f"?page=1&page_size=7500")

# Auto-annotations from PECAAN
PECAAN_PREFIX = "https://discover.kbrinsgd.org/phameratoroutput/phage/"


# Phage name typo correction dictionary.
# Key = Phage name as it is spelled in the GenBank-formatted record.
# Value = Phage name as it is spelled in PhagesDB and/or the MySQL database, and thus
# how it should be spelled in the import ticket.
# The phage name parsed from the GenBank-formatted record gets
# reassigned this corrected name.
# Reasons for the exceptions are indicated.
PHAGE_ID_DICT = {
    # PhagesDB is unable to handle underscores.
    "ATCC29399B_C": "ATCC29399BC",
    "ATCC29399B_T": "ATCC29399BT",

    # Names are spelled differently in GenBank record compared to
    # the original publication.
    "P100_1": "P100.1",
    "P100_A": "P100A",
    "P14": "P14.4",
    "phiELB20": "ELB20",
    "ZL12": "pZL12",

    # 'LeBron' was changed to 'Bron' by ICTV. They won't change it back.
    "Bron": "LeBron",

    # Inadvertent typos introduced at some point that GenBank won't
    # correct since ICTV uses the typos.
    "BBPiebs31": "BPBiebs31",
    "CaptnMurica": "CapnMurica",
    "Fionnbarth": "Fionnbharth",

    # Case changes implemented by ICTV (and now GenBank).
    "Baka": "BAKA",
    "Billknuckles": "BillKnuckles",
    "Crimd": "CrimD",
    "CJW1": "Cjw1",
    "Deadp": "DeadP",
    "Dlane": "DLane",
    "Dotproduct": "DotProduct",
    "Ericb": "EricB",
    "Gumbie": "GUmbie",
    "Heldan": "HelDan",
    "Jaws": "JAWS",
    "Joedirt": "JoeDirt",
    "Kssjeb": "KSSJEB",
    "Littlee": "LittleE",
    "Macncheese": "MacnCheese",
    "Mrgordo": "MrGordo",
    "Packman": "PackMan",
    "lockley": "Lockley",
    "Rockyhorror": "RockyHorror",
    "Ta17a": "TA17a",

    # Remove host data from phage name
    "ReqiDocB7": "DocB7",
    "ReqiPepy6": "Pepy6",
    "ReqiPoco6": "Poco6",
    "ReqiPine5": "Pine5",
    "vB_ArtM-ArV1": "ArV1",
    "vB_ArS-ArV2": "ArV2",
    "vB_MoxS-ISF9": "ISF9"
    }

# Hatfull lab server info
DB_SERVER = "http://databases.hatfull.org/"<|MERGE_RESOLUTION|>--- conflicted
+++ resolved
@@ -5,13 +5,7 @@
 from Bio.Seq import Seq
 from datetime import datetime, date
 
-<<<<<<< HEAD
-# pdm_utils is compatible with this schema version.
-CODE_SCHEMA_VERSION = 10
-=======
-# pdm_utils is compatibile with this schema version.
 CODE_SCHEMA_VERSION = 11
->>>>>>> fa812ea7
 
 CURRENT_DATE = date.today().strftime("%Y%m%d")
 
