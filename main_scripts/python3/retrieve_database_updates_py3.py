--- conflicted
+++ resolved
@@ -1010,17 +1010,17 @@
 			# certificate verify failed (_ssl.c:590)> ==> creating new TLS
 			# context tells urllib2 to ignore certificate chain
 			# NOTE this is BAD SECURITY, prone to man-in-the-middle attacks
-<<<<<<< HEAD
+
 			pecaan_response = request.urlopen(pecaan_link)
 			pecaan_file_handle = open(os.path.join(
 				pecaan_folder, "genomes", pecaan_filename), 'w')
 			pecaan_file_handle.write(str(pecaan_response.read()))
-=======
+
 			pecaan_response = request.urlopen(pecaan_link)  #
 			pecaan_file_handle = open(os.path.join(
 				pecaan_folder, "genomes", pecaan_filename), 'w')
 			pecaan_file_handle.write(pecaan_response.read())
->>>>>>> 82f25633
+
 			pecaan_response.close()
 			pecaan_file_handle.close()
 
